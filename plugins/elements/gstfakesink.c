--- conflicted
+++ resolved
@@ -495,15 +495,14 @@
     }
 
     {
-      const char *flag_list[12] = {
-        "ro", "media4", "", "",
-        "preroll", "discont", "incaps", "gap",
-        "delta_unit", "media1", "media2", "media3"
+      const char *flag_list[15] = {
+        "", "", "", "", "live", "decode-only", "discont", "resync", "corrupted",
+        "marker", "header", "gap", "droppable", "delta-unit", "in-caps"
       };
       int i;
       char *end = flag_str;
       end[0] = '\0';
-      for (i = 0; i < 12; i++) {
+      for (i = 0; i < G_N_ELEMENTS (flag_list); i++) {
         if (GST_MINI_OBJECT_CAST (buf)->flags & (1 << i)) {
           strcpy (end, flag_list[i]);
           end += strlen (end);
@@ -515,22 +514,13 @@
     }
 
     sink->last_message =
-<<<<<<< HEAD
-        g_strdup_printf ("chain   ******* < (%5" G_GSIZE_FORMAT
-        " bytes, timestamp: %s" ", duration: %s, offset: %" G_GINT64_FORMAT
-        ", offset_end: %" G_GINT64_FORMAT ", flags: %d %s) %p",
-        gst_buffer_get_size (buf), ts_str, dur_str, GST_BUFFER_OFFSET (buf),
-        GST_BUFFER_OFFSET_END (buf), GST_MINI_OBJECT_CAST (buf)->flags,
-        flag_str, buf);
-=======
         g_strdup_printf ("chain   ******* (%s:%s) (%u bytes, timestamp: %s"
         ", duration: %s, offset: %" G_GINT64_FORMAT ", offset_end: %"
         G_GINT64_FORMAT ", flags: %d %s) %p",
         GST_DEBUG_PAD_NAME (GST_BASE_SINK_CAST (sink)->sinkpad),
-        GST_BUFFER_SIZE (buf), ts_str,
+        (guint) gst_buffer_get_size (buf), ts_str,
         dur_str, GST_BUFFER_OFFSET (buf), GST_BUFFER_OFFSET_END (buf),
         GST_MINI_OBJECT_CAST (buf)->flags, flag_str, buf);
->>>>>>> e7b3305f
     GST_OBJECT_UNLOCK (sink);
 
     gst_fake_sink_notify_last_message (sink);
