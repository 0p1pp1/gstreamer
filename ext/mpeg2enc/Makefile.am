plugin_LTLIBRARIES = libgstmpeg2enc.la

libgstmpeg2enc_la_SOURCES = \
	gstmpeg2enc.cc \
	gstmpeg2encoptions.cc \
	gstmpeg2encoder.cc \
	gstmpeg2encstreamwriter.cc \
	gstmpeg2encpicturereader.cc

libgstmpeg2enc_la_CXXFLAGS = \
<<<<<<< HEAD
        $(GST_PLUGINS_BASE_CFLAGS) $(GST_CFLAGS) \
        $(GST_CXXFLAGS) $(MPEG2ENC_CFLAGS)
=======
	$(GST_PLUGINS_BAD_CFLAGS) $(GST_PLUGINS_BASE_CFLAGS) $(GST_CXXFLAGS) $(MPEG2ENC_CFLAGS)
>>>>>>> 1cbd755a
libgstmpeg2enc_la_LIBADD = \
        $(GST_PLUGINS_BASE_LIBS) -lgstvideo-@GST_MAJORMINOR@ \
        $(GST_LIBS) $(MPEG2ENC_LIBS)
libgstmpeg2enc_la_LDFLAGS = $(GST_PLUGIN_LDFLAGS)
libgstmpeg2enc_la_LIBTOOLFLAGS = --tag=disable-static

noinst_HEADERS = \
	gstmpeg2enc.hh \
	gstmpeg2encoder.hh \
	gstmpeg2encoptions.hh \
	gstmpeg2encstreamwriter.hh \
	gstmpeg2encpicturereader.hh<|MERGE_RESOLUTION|>--- conflicted
+++ resolved
@@ -8,12 +8,7 @@
 	gstmpeg2encpicturereader.cc
 
 libgstmpeg2enc_la_CXXFLAGS = \
-<<<<<<< HEAD
-        $(GST_PLUGINS_BASE_CFLAGS) $(GST_CFLAGS) \
-        $(GST_CXXFLAGS) $(MPEG2ENC_CFLAGS)
-=======
 	$(GST_PLUGINS_BAD_CFLAGS) $(GST_PLUGINS_BASE_CFLAGS) $(GST_CXXFLAGS) $(MPEG2ENC_CFLAGS)
->>>>>>> 1cbd755a
 libgstmpeg2enc_la_LIBADD = \
         $(GST_PLUGINS_BASE_LIBS) -lgstvideo-@GST_MAJORMINOR@ \
         $(GST_LIBS) $(MPEG2ENC_LIBS)
