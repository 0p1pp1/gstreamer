--- conflicted
+++ resolved
@@ -64,12 +64,7 @@
 GST_STATIC_PAD_TEMPLATE ("sink",
     GST_PAD_SINK,
     GST_PAD_ALWAYS,
-<<<<<<< HEAD
-    GST_STATIC_CAPS (GST_VIDEO_CAPS_MAKE ("{ RGBA, RGB, GRAY8 }"))
-=======
-    GST_STATIC_CAPS (GST_VIDEO_CAPS_RGBA ";" GST_VIDEO_CAPS_RGB ";"
-        GST_VIDEO_CAPS_GRAY8 ";" GST_VIDEO_CAPS_GRAY16 ("BIG_ENDIAN"))
->>>>>>> 440d7034
+    GST_STATIC_CAPS (GST_VIDEO_CAPS_MAKE ("{ RGBA, RGB, GRAY8, GRAY16_BE }"))
     );
 
 /* static GstElementClass *parent_class = NULL; */
@@ -158,34 +153,29 @@
   switch (GST_VIDEO_INFO_FORMAT (&info)) {
     case GST_VIDEO_FORMAT_RGBA:
       pngenc->png_color_type = PNG_COLOR_TYPE_RGBA;
+      pngenc->depth = 8;
       break;
     case GST_VIDEO_FORMAT_RGB:
       pngenc->png_color_type = PNG_COLOR_TYPE_RGB;
+      pngenc->depth = 8;
       break;
     case GST_VIDEO_FORMAT_GRAY8:
+      pngenc->png_color_type = PNG_COLOR_TYPE_GRAY;
+      pngenc->depth = 8;
+      break;
     case GST_VIDEO_FORMAT_GRAY16_BE:
       pngenc->png_color_type = PNG_COLOR_TYPE_GRAY;
+      pngenc->depth = 16;
       break;
     default:
       ret = FALSE;
       goto done;
   }
 
-<<<<<<< HEAD
   pngenc->width = GST_VIDEO_INFO_WIDTH (&info);
   pngenc->height = GST_VIDEO_INFO_HEIGHT (&info);
   fps_n = GST_VIDEO_INFO_FPS_N (&info);
   fps_d = GST_VIDEO_INFO_FPS_D (&info);
-=======
-  switch (format) {
-    case GST_VIDEO_FORMAT_GRAY16_BE:
-      pngenc->depth = 16;
-      break;
-    default:                   /* GST_VIDEO_FORMAT_RGB and GST_VIDEO_FORMAT_GRAY8 */
-      pngenc->depth = 8;
-      break;
-  }
->>>>>>> 440d7034
 
   if (G_UNLIKELY (pngenc->width < 16 || pngenc->width > 1000000 ||
           pngenc->height < 16 || pngenc->height > 1000000)) {
