--- conflicted
+++ resolved
@@ -146,13 +146,9 @@
 gst_clock_overlay_class_init (GstClockOverlayClass * klass)
 {
   GObjectClass *gobject_class;
-<<<<<<< HEAD
   GstBaseTextOverlayClass *gsttextoverlay_class;
-=======
-  GstTextOverlayClass *gsttextoverlay_class;
   PangoContext *context;
   PangoFontDescription *font_description;
->>>>>>> d9f1b373
 
   gobject_class = (GObjectClass *) klass;
   gsttextoverlay_class = (GstBaseTextOverlayClass *) klass;
@@ -168,8 +164,8 @@
           "Format to use for time and date value, as in strftime.",
           DEFAULT_PROP_TIMEFORMAT, G_PARAM_READWRITE | G_PARAM_STATIC_STRINGS));
 
-  g_mutex_lock (GST_TEXT_OVERLAY_CLASS (klass)->pango_lock);
-  context = GST_TEXT_OVERLAY_CLASS (klass)->pango_context;
+  g_mutex_lock (gsttextoverlay_class->pango_lock);
+  context = gsttextoverlay_class->pango_context;
 
   pango_context_set_language (context, pango_language_from_string ("en_US"));
   pango_context_set_base_dir (context, PANGO_DIRECTION_LTR);
@@ -183,7 +179,7 @@
   pango_font_description_set_size (font_description, 18 * PANGO_SCALE);
   pango_context_set_font_description (context, font_description);
   pango_font_description_free (font_description);
-  g_mutex_unlock (GST_TEXT_OVERLAY_CLASS (klass)->pango_lock);
+  g_mutex_unlock (gsttextoverlay_class->pango_lock);
 }
 
 
@@ -203,38 +199,12 @@
 static void
 gst_clock_overlay_init (GstClockOverlay * overlay, GstClockOverlayClass * klass)
 {
-<<<<<<< HEAD
-  PangoFontDescription *font_description;
   GstBaseTextOverlay *textoverlay;
-  PangoContext *context;
-=======
-  GstTextOverlay *textoverlay;
->>>>>>> d9f1b373
 
   textoverlay = GST_BASE_TEXT_OVERLAY (overlay);
-
-<<<<<<< HEAD
-  context = GST_BASE_TEXT_OVERLAY_CLASS (klass)->pango_context;
-
-  pango_context_set_language (context, pango_language_from_string ("en_US"));
-  pango_context_set_base_dir (context, PANGO_DIRECTION_LTR);
-
-  font_description = pango_font_description_new ();
-  pango_font_description_set_family_static (font_description, "Monospace");
-  pango_font_description_set_style (font_description, PANGO_STYLE_NORMAL);
-  pango_font_description_set_variant (font_description, PANGO_VARIANT_NORMAL);
-  pango_font_description_set_weight (font_description, PANGO_WEIGHT_NORMAL);
-  pango_font_description_set_stretch (font_description, PANGO_STRETCH_NORMAL);
-  pango_font_description_set_size (font_description, 18 * PANGO_SCALE);
-  pango_context_set_font_description (context, font_description);
-  pango_font_description_free (font_description);
 
   textoverlay->valign = GST_BASE_TEXT_OVERLAY_VALIGN_TOP;
   textoverlay->halign = GST_BASE_TEXT_OVERLAY_HALIGN_LEFT;
-=======
-  textoverlay->valign = GST_TEXT_OVERLAY_VALIGN_TOP;
-  textoverlay->halign = GST_TEXT_OVERLAY_HALIGN_LEFT;
->>>>>>> d9f1b373
 
   overlay->format = g_strdup (DEFAULT_PROP_TIMEFORMAT);
 }
