--- conflicted
+++ resolved
@@ -83,17 +83,11 @@
 		-I$(top_srcdir)/gst-libs \
 		-I$(top_builddir)/gst-libs \
 		--add-include-path=$(srcdir)/../video \
-<<<<<<< HEAD
 		--add-include-path=`$(PKG_CONFIG) --variable=girdir gstreamer-@GST_MAJORMINOR@` \
 		--library=libgstpbutils-@GST_MAJORMINOR@.la \
+		--library-path=`$(PKG_CONFIG) --variable=libdir gstreamer-@GST_MAJORMINOR@` \
+		--library=gstreamer-@GST_MAJORMINOR@ \
 		--include=Gst-@GST_MAJORMINOR@ \
-=======
-		--add-include-path=`$(PKG_CONFIG) --variable=girdir gstreamer-0.10` \
-		--library=libgstpbutils-0.10.la \
-		--library-path=`$(PKG_CONFIG) --variable=libdir gstreamer-0.10` \
-		--library=gstreamer-0.10 \
-		--include=Gst-0.10 \
->>>>>>> fa300aee
 		--libtool="$(top_builddir)/libtool" \
 		--pkg gstreamer-@GST_MAJORMINOR@ \
 		--pkg gstreamer-video-@GST_MAJORMINOR@ \
