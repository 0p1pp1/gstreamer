/* GStreamer
 * Copyright (C) 1999,2000 Erik Walthinsen <omega@cse.ogi.edu>
 *               2000,2005 Wim Taymans <wim@fluendo.com>
 *
 * gstbasesrc.c:
 *
 * This library is free software; you can redistribute it and/or
 * modify it under the terms of the GNU Library General Public
 * License as published by the Free Software Foundation; either
 * version 2 of the License, or (at your option) any later version.
 *
 * This library is distributed in the hope that it will be useful,
 * but WITHOUT ANY WARRANTY; without even the implied warranty of
 * MERCHANTABILITY or FITNESS FOR A PARTICULAR PURPOSE.  See the GNU
 * Library General Public License for more details.
 *
 * You should have received a copy of the GNU Library General Public
 * License along with this library; if not, write to the
 * Free Software Foundation, Inc., 59 Temple Place - Suite 330,
 * Boston, MA 02111-1307, USA.
 */

/**
 * SECTION:gstbasesrc
 * @short_description: Base class for getrange based source elements
 * @see_also: #GstPushSrc, #GstBaseTransform, #GstBaseSink
 *
 * This is a generice base class for source elements. The following
 * types of sources are supported:
 * <itemizedlist>
 *   <listitem><para>random access sources like files</para></listitem>
 *   <listitem><para>seekable sources</para></listitem>
 *   <listitem><para>live sources</para></listitem>
 * </itemizedlist>
 *
 * The source can be configured to operate in any #GstFormat with the
 * gst_base_src_set_format() method. The currently set format determines
 * the format of the internal #GstSegment and any #GST_EVENT_NEWSEGMENT
 * events. The default format for #GstBaseSrc is #GST_FORMAT_BYTES.
 *
 * #GstBaseSrc always supports push mode scheduling. If the following
 * conditions are met, it also supports pull mode scheduling:
 * <itemizedlist>
 *   <listitem><para>The format is set to #GST_FORMAT_BYTES (default).</para>
 *   </listitem>
 *   <listitem><para>#GstBaseSrcClass.is_seekable() returns %TRUE.</para>
 *   </listitem>
 * </itemizedlist>
 *
 * Since 0.10.9, any #GstBaseSrc can enable pull based scheduling at any time
 * by overriding #GstBaseSrcClass.check_get_range() so that it returns %TRUE.
 *
 * If all the conditions are met for operating in pull mode, #GstBaseSrc is
 * automatically seekable in push mode as well. The following conditions must
 * be met to make the element seekable in push mode when the format is not
 * #GST_FORMAT_BYTES:
 * <itemizedlist>
 *   <listitem><para>
 *     #GstBaseSrcClass.is_seekable() returns %TRUE.
 *   </para></listitem>
 *   <listitem><para>
 *     #GstBaseSrcClass.query() can convert all supported seek formats to the
 *     internal format as set with gst_base_src_set_format().
 *   </para></listitem>
 *   <listitem><para>
 *     #GstBaseSrcClass.do_seek() is implemented, performs the seek and returns
 *      %TRUE.
 *   </para></listitem>
 * </itemizedlist>
 *
 * When the element does not meet the requirements to operate in pull mode, the
 * offset and length in the #GstBaseSrcClass.create() method should be ignored.
 * It is recommended to subclass #GstPushSrc instead, in this situation. If the
 * element can operate in pull mode but only with specific offsets and
 * lengths, it is allowed to generate an error when the wrong values are passed
 * to the #GstBaseSrcClass.create() function.
 *
 * #GstBaseSrc has support for live sources. Live sources are sources that when
 * paused discard data, such as audio or video capture devices. A typical live
 * source also produces data at a fixed rate and thus provides a clock to publish
 * this rate.
 * Use gst_base_src_set_live() to activate the live source mode.
 *
 * A live source does not produce data in the PAUSED state. This means that the
 * #GstBaseSrcClass.create() method will not be called in PAUSED but only in
 * PLAYING. To signal the pipeline that the element will not produce data, the
 * return value from the READY to PAUSED state will be
 * #GST_STATE_CHANGE_NO_PREROLL.
 *
 * A typical live source will timestamp the buffers it creates with the
 * current running time of the pipeline. This is one reason why a live source
 * can only produce data in the PLAYING state, when the clock is actually
 * distributed and running.
 *
 * Live sources that synchronize and block on the clock (an audio source, for
 * example) can since 0.10.12 use gst_base_src_wait_playing() when the
 * #GstBaseSrcClass.create() function was interrupted by a state change to
 * PAUSED.
 *
 * The #GstBaseSrcClass.get_times() method can be used to implement pseudo-live
 * sources. It only makes sense to implement the #GstBaseSrcClass.get_times()
 * function if the source is a live source. The #GstBaseSrcClass.get_times()
 * function should return timestamps starting from 0, as if it were a non-live
 * source. The base class will make sure that the timestamps are transformed
 * into the current running_time. The base source will then wait for the
 * calculated running_time before pushing out the buffer.
 *
 * For live sources, the base class will by default report a latency of 0.
 * For pseudo live sources, the base class will by default measure the difference
 * between the first buffer timestamp and the start time of get_times and will
 * report this value as the latency.
 * Subclasses should override the query function when this behaviour is not
 * acceptable.
 *
 * There is only support in #GstBaseSrc for exactly one source pad, which
 * should be named "src". A source implementation (subclass of #GstBaseSrc)
 * should install a pad template in its class_init function, like so:
 * |[
 * static void
 * my_element_class_init (GstMyElementClass *klass)
 * {
 *   GstElementClass *gstelement_class = GST_ELEMENT_CLASS (klass);
 *   // srctemplate should be a #GstStaticPadTemplate with direction
 *   // #GST_PAD_SRC and name "src"
 *   gst_element_class_add_pad_template (gstelement_class,
 *       gst_static_pad_template_get (&amp;srctemplate));
 *   // see #GstElementDetails
 *   gst_element_class_set_details (gstelement_class, &amp;details);
 * }
 * ]|
 *
 * <refsect2>
 * <title>Controlled shutdown of live sources in applications</title>
 * <para>
 * Applications that record from a live source may want to stop recording
 * in a controlled way, so that the recording is stopped, but the data
 * already in the pipeline is processed to the end (remember that many live
 * sources would go on recording forever otherwise). For that to happen the
 * application needs to make the source stop recording and send an EOS
 * event down the pipeline. The application would then wait for an
 * EOS message posted on the pipeline's bus to know when all data has
 * been processed and the pipeline can safely be stopped.
 *
 * Since GStreamer 0.10.16 an application may send an EOS event to a source
 * element to make it perform the EOS logic (send EOS event downstream or post a
 * #GST_MESSAGE_SEGMENT_DONE on the bus). This can typically be done
 * with the gst_element_send_event() function on the element or its parent bin.
 *
 * After the EOS has been sent to the element, the application should wait for
 * an EOS message to be posted on the pipeline's bus. Once this EOS message is
 * received, it may safely shut down the entire pipeline.
 *
 * The old behaviour for controlled shutdown introduced since GStreamer 0.10.3
 * is still available but deprecated as it is dangerous and less flexible.
 *
 * Last reviewed on 2007-12-19 (0.10.16)
 * </para>
 * </refsect2>
 */

#ifdef HAVE_CONFIG_H
#  include "config.h"
#endif

#include <stdlib.h>
#include <string.h>

#include <gst/gst_private.h>

#include "gstbasesrc.h"
#include "gsttypefindhelper.h"
#include <gst/gstmarshal.h>
#include <gst/gst-i18n-lib.h>

GST_DEBUG_CATEGORY_STATIC (gst_base_src_debug);
#define GST_CAT_DEFAULT gst_base_src_debug

#define GST_LIVE_GET_LOCK(elem)               (GST_BASE_SRC_CAST(elem)->live_lock)
#define GST_LIVE_LOCK(elem)                   g_mutex_lock(GST_LIVE_GET_LOCK(elem))
#define GST_LIVE_TRYLOCK(elem)                g_mutex_trylock(GST_LIVE_GET_LOCK(elem))
#define GST_LIVE_UNLOCK(elem)                 g_mutex_unlock(GST_LIVE_GET_LOCK(elem))
#define GST_LIVE_GET_COND(elem)               (GST_BASE_SRC_CAST(elem)->live_cond)
#define GST_LIVE_WAIT(elem)                   g_cond_wait (GST_LIVE_GET_COND (elem), GST_LIVE_GET_LOCK (elem))
#define GST_LIVE_TIMED_WAIT(elem, timeval)    g_cond_timed_wait (GST_LIVE_GET_COND (elem), GST_LIVE_GET_LOCK (elem),\
                                                                                timeval)
#define GST_LIVE_SIGNAL(elem)                 g_cond_signal (GST_LIVE_GET_COND (elem));
#define GST_LIVE_BROADCAST(elem)              g_cond_broadcast (GST_LIVE_GET_COND (elem));

/* BaseSrc signals and args */
enum
{
  /* FILL ME */
  LAST_SIGNAL
};

#define DEFAULT_BLOCKSIZE       4096
#define DEFAULT_NUM_BUFFERS     -1
#define DEFAULT_TYPEFIND        FALSE
#define DEFAULT_DO_TIMESTAMP    FALSE

enum
{
  PROP_0,
  PROP_BLOCKSIZE,
  PROP_NUM_BUFFERS,
  PROP_TYPEFIND,
  PROP_DO_TIMESTAMP
};

#define GST_BASE_SRC_GET_PRIVATE(obj)  \
   (G_TYPE_INSTANCE_GET_PRIVATE ((obj), GST_TYPE_BASE_SRC, GstBaseSrcPrivate))

struct _GstBaseSrcPrivate
{
  gboolean last_sent_eos;       /* last thing we did was send an EOS (we set this
                                 * to avoid the sending of two EOS in some cases) */
  gboolean discont;
  gboolean flushing;

  /* if segment should be sent */
  gboolean segment_pending;

  /* if EOS is pending (atomic) */
  gint pending_eos;

  /* startup latency is the time it takes between going to PLAYING and producing
   * the first BUFFER with running_time 0. This value is included in the latency
   * reporting. */
  GstClockTime latency;
  /* timestamp offset, this is the offset add to the values of gst_times for
   * pseudo live sources */
  GstClockTimeDiff ts_offset;

  gboolean do_timestamp;

  /* stream sequence number */
  guint32 seqnum;

  /* pending events (TAG, CUSTOM_BOTH, CUSTOM_DOWNSTREAM) to be
   * pushed in the data stream */
  GList *pending_events;
  volatile gint have_events;

  /* QoS *//* with LOCK */
  gboolean qos_enabled;
  gdouble proportion;
  GstClockTime earliest_time;
};

static GstElementClass *parent_class = NULL;

static void gst_base_src_class_init (GstBaseSrcClass * klass);
static void gst_base_src_init (GstBaseSrc * src, gpointer g_class);
static void gst_base_src_finalize (GObject * object);


GType
gst_base_src_get_type (void)
{
  static volatile gsize base_src_type = 0;

  if (g_once_init_enter (&base_src_type)) {
    GType _type;
    static const GTypeInfo base_src_info = {
      sizeof (GstBaseSrcClass),
      NULL,
      NULL,
      (GClassInitFunc) gst_base_src_class_init,
      NULL,
      NULL,
      sizeof (GstBaseSrc),
      0,
      (GInstanceInitFunc) gst_base_src_init,
    };

    _type = g_type_register_static (GST_TYPE_ELEMENT,
        "GstBaseSrc", &base_src_info, G_TYPE_FLAG_ABSTRACT);
    g_once_init_leave (&base_src_type, _type);
  }
  return base_src_type;
}

static GstCaps *gst_base_src_getcaps (GstPad * pad, GstCaps * filter);
static void gst_base_src_fixate (GstPad * pad, GstCaps * caps);

static gboolean gst_base_src_is_random_access (GstBaseSrc * src);
static gboolean gst_base_src_activate_push (GstPad * pad, gboolean active);
static gboolean gst_base_src_activate_pull (GstPad * pad, gboolean active);
static void gst_base_src_set_property (GObject * object, guint prop_id,
    const GValue * value, GParamSpec * pspec);
static void gst_base_src_get_property (GObject * object, guint prop_id,
    GValue * value, GParamSpec * pspec);
static gboolean gst_base_src_event_handler (GstPad * pad, GstEvent * event);
static gboolean gst_base_src_send_event (GstElement * elem, GstEvent * event);
static gboolean gst_base_src_default_event (GstBaseSrc * src, GstEvent * event);
static const GstQueryType *gst_base_src_get_query_types (GstElement * element);

static gboolean gst_base_src_query (GstPad * pad, GstQuery * query);

static gboolean gst_base_src_default_negotiate (GstBaseSrc * basesrc);
static gboolean gst_base_src_default_do_seek (GstBaseSrc * src,
    GstSegment * segment);
static gboolean gst_base_src_default_query (GstBaseSrc * src, GstQuery * query);
static gboolean gst_base_src_default_prepare_seek_segment (GstBaseSrc * src,
    GstEvent * event, GstSegment * segment);

static gboolean gst_base_src_set_flushing (GstBaseSrc * basesrc,
    gboolean flushing, gboolean live_play, gboolean unlock, gboolean * playing);
static gboolean gst_base_src_start (GstBaseSrc * basesrc);
static gboolean gst_base_src_stop (GstBaseSrc * basesrc);

static GstStateChangeReturn gst_base_src_change_state (GstElement * element,
    GstStateChange transition);

static void gst_base_src_loop (GstPad * pad);
static GstFlowReturn gst_base_src_pad_get_range (GstPad * pad, guint64 offset,
    guint length, GstBuffer ** buf);
static GstFlowReturn gst_base_src_get_range (GstBaseSrc * src, guint64 offset,
    guint length, GstBuffer ** buf);
static gboolean gst_base_src_seekable (GstBaseSrc * src);
static gboolean gst_base_src_negotiate (GstBaseSrc * basesrc);

static void
gst_base_src_class_init (GstBaseSrcClass * klass)
{
  GObjectClass *gobject_class;
  GstElementClass *gstelement_class;

  gobject_class = G_OBJECT_CLASS (klass);
  gstelement_class = GST_ELEMENT_CLASS (klass);

  GST_DEBUG_CATEGORY_INIT (gst_base_src_debug, "basesrc", 0, "basesrc element");

  g_type_class_add_private (klass, sizeof (GstBaseSrcPrivate));

  parent_class = g_type_class_peek_parent (klass);

  gobject_class->finalize = gst_base_src_finalize;
  gobject_class->set_property = gst_base_src_set_property;
  gobject_class->get_property = gst_base_src_get_property;

/* FIXME 0.11: blocksize property should be int, not ulong (min is >max here) */
  g_object_class_install_property (gobject_class, PROP_BLOCKSIZE,
      g_param_spec_ulong ("blocksize", "Block size",
          "Size in bytes to read per buffer (-1 = default)", 0, G_MAXULONG,
          DEFAULT_BLOCKSIZE, G_PARAM_READWRITE | G_PARAM_STATIC_STRINGS));
  g_object_class_install_property (gobject_class, PROP_NUM_BUFFERS,
      g_param_spec_int ("num-buffers", "num-buffers",
          "Number of buffers to output before sending EOS (-1 = unlimited)",
          -1, G_MAXINT, DEFAULT_NUM_BUFFERS, G_PARAM_READWRITE |
          G_PARAM_STATIC_STRINGS));
  g_object_class_install_property (gobject_class, PROP_TYPEFIND,
      g_param_spec_boolean ("typefind", "Typefind",
          "Run typefind before negotiating", DEFAULT_TYPEFIND,
          G_PARAM_READWRITE | G_PARAM_STATIC_STRINGS));
  g_object_class_install_property (gobject_class, PROP_DO_TIMESTAMP,
      g_param_spec_boolean ("do-timestamp", "Do timestamp",
          "Apply current stream time to buffers", DEFAULT_DO_TIMESTAMP,
          G_PARAM_READWRITE | G_PARAM_STATIC_STRINGS));

  gstelement_class->change_state =
      GST_DEBUG_FUNCPTR (gst_base_src_change_state);
  gstelement_class->send_event = GST_DEBUG_FUNCPTR (gst_base_src_send_event);
  gstelement_class->get_query_types =
      GST_DEBUG_FUNCPTR (gst_base_src_get_query_types);

  klass->negotiate = GST_DEBUG_FUNCPTR (gst_base_src_default_negotiate);
  klass->event = GST_DEBUG_FUNCPTR (gst_base_src_default_event);
  klass->do_seek = GST_DEBUG_FUNCPTR (gst_base_src_default_do_seek);
  klass->query = GST_DEBUG_FUNCPTR (gst_base_src_default_query);
  klass->prepare_seek_segment =
      GST_DEBUG_FUNCPTR (gst_base_src_default_prepare_seek_segment);

  /* Registering debug symbols for function pointers */
  GST_DEBUG_REGISTER_FUNCPTR (gst_base_src_activate_push);
  GST_DEBUG_REGISTER_FUNCPTR (gst_base_src_activate_pull);
  GST_DEBUG_REGISTER_FUNCPTR (gst_base_src_event_handler);
  GST_DEBUG_REGISTER_FUNCPTR (gst_base_src_query);
  GST_DEBUG_REGISTER_FUNCPTR (gst_base_src_pad_get_range);
  GST_DEBUG_REGISTER_FUNCPTR (gst_base_src_getcaps);
  GST_DEBUG_REGISTER_FUNCPTR (gst_base_src_fixate);
}

static void
gst_base_src_init (GstBaseSrc * basesrc, gpointer g_class)
{
  GstPad *pad;
  GstPadTemplate *pad_template;

  basesrc->priv = GST_BASE_SRC_GET_PRIVATE (basesrc);

  basesrc->is_live = FALSE;
  basesrc->live_lock = g_mutex_new ();
  basesrc->live_cond = g_cond_new ();
  basesrc->num_buffers = DEFAULT_NUM_BUFFERS;
  basesrc->num_buffers_left = -1;

  basesrc->can_activate_push = TRUE;
  basesrc->pad_mode = GST_ACTIVATE_NONE;

  pad_template =
      gst_element_class_get_pad_template (GST_ELEMENT_CLASS (g_class), "src");
  g_return_if_fail (pad_template != NULL);

  GST_DEBUG_OBJECT (basesrc, "creating src pad");
  pad = gst_pad_new_from_template (pad_template, "src");

  GST_DEBUG_OBJECT (basesrc, "setting functions on src pad");
  gst_pad_set_activatepush_function (pad, gst_base_src_activate_push);
  gst_pad_set_activatepull_function (pad, gst_base_src_activate_pull);
  gst_pad_set_event_function (pad, gst_base_src_event_handler);
  gst_pad_set_query_function (pad, gst_base_src_query);
  gst_pad_set_getrange_function (pad, gst_base_src_pad_get_range);
  gst_pad_set_getcaps_function (pad, gst_base_src_getcaps);
  gst_pad_set_fixatecaps_function (pad, gst_base_src_fixate);

  /* hold pointer to pad */
  basesrc->srcpad = pad;
  GST_DEBUG_OBJECT (basesrc, "adding src pad");
  gst_element_add_pad (GST_ELEMENT (basesrc), pad);

  basesrc->blocksize = DEFAULT_BLOCKSIZE;
  basesrc->clock_id = NULL;
  /* we operate in BYTES by default */
  gst_base_src_set_format (basesrc, GST_FORMAT_BYTES);
  basesrc->typefind = DEFAULT_TYPEFIND;
  basesrc->priv->do_timestamp = DEFAULT_DO_TIMESTAMP;
  g_atomic_int_set (&basesrc->priv->have_events, FALSE);

  GST_OBJECT_FLAG_UNSET (basesrc, GST_BASE_SRC_STARTED);
  GST_OBJECT_FLAG_SET (basesrc, GST_ELEMENT_IS_SOURCE);

  GST_DEBUG_OBJECT (basesrc, "init done");
}

static void
gst_base_src_finalize (GObject * object)
{
  GstBaseSrc *basesrc;
  GstEvent **event_p;

  basesrc = GST_BASE_SRC (object);

  g_mutex_free (basesrc->live_lock);
  g_cond_free (basesrc->live_cond);

  event_p = &basesrc->pending_seek;
  gst_event_replace (event_p, NULL);

  if (basesrc->priv->pending_events) {
    g_list_foreach (basesrc->priv->pending_events, (GFunc) gst_event_unref,
        NULL);
    g_list_free (basesrc->priv->pending_events);
  }

  G_OBJECT_CLASS (parent_class)->finalize (object);
}

/**
 * gst_base_src_wait_playing:
 * @src: the src
 *
 * If the #GstBaseSrcClass.create() method performs its own synchronisation
 * against the clock it must unblock when going from PLAYING to the PAUSED state
 * and call this method before continuing to produce the remaining data.
 *
 * This function will block until a state change to PLAYING happens (in which
 * case this function returns #GST_FLOW_OK) or the processing must be stopped due
 * to a state change to READY or a FLUSH event (in which case this function
 * returns #GST_FLOW_WRONG_STATE).
 *
 * Since: 0.10.12
 *
 * Returns: #GST_FLOW_OK if @src is PLAYING and processing can
 * continue. Any other return value should be returned from the create vmethod.
 */
GstFlowReturn
gst_base_src_wait_playing (GstBaseSrc * src)
{
  g_return_val_if_fail (GST_IS_BASE_SRC (src), GST_FLOW_ERROR);

  do {
    /* block until the state changes, or we get a flush, or something */
    GST_DEBUG_OBJECT (src, "live source waiting for running state");
    GST_LIVE_WAIT (src);
    GST_DEBUG_OBJECT (src, "live source unlocked");
    if (src->priv->flushing)
      goto flushing;
  } while (G_UNLIKELY (!src->live_running));

  return GST_FLOW_OK;

  /* ERRORS */
flushing:
  {
    GST_DEBUG_OBJECT (src, "we are flushing");
    return GST_FLOW_WRONG_STATE;
  }
}

/**
 * gst_base_src_set_live:
 * @src: base source instance
 * @live: new live-mode
 *
 * If the element listens to a live source, @live should
 * be set to %TRUE.
 *
 * A live source will not produce data in the PAUSED state and
 * will therefore not be able to participate in the PREROLL phase
 * of a pipeline. To signal this fact to the application and the
 * pipeline, the state change return value of the live source will
 * be GST_STATE_CHANGE_NO_PREROLL.
 */
void
gst_base_src_set_live (GstBaseSrc * src, gboolean live)
{
  g_return_if_fail (GST_IS_BASE_SRC (src));

  GST_OBJECT_LOCK (src);
  src->is_live = live;
  GST_OBJECT_UNLOCK (src);
}

/**
 * gst_base_src_is_live:
 * @src: base source instance
 *
 * Check if an element is in live mode.
 *
 * Returns: %TRUE if element is in live mode.
 */
gboolean
gst_base_src_is_live (GstBaseSrc * src)
{
  gboolean result;

  g_return_val_if_fail (GST_IS_BASE_SRC (src), FALSE);

  GST_OBJECT_LOCK (src);
  result = src->is_live;
  GST_OBJECT_UNLOCK (src);

  return result;
}

/**
 * gst_base_src_set_format:
 * @src: base source instance
 * @format: the format to use
 *
 * Sets the default format of the source. This will be the format used
 * for sending NEW_SEGMENT events and for performing seeks.
 *
 * If a format of GST_FORMAT_BYTES is set, the element will be able to
 * operate in pull mode if the #GstBaseSrcClass.is_seekable() returns TRUE.
 *
 * This function must only be called in states < %GST_STATE_PAUSED.
 *
 * Since: 0.10.1
 */
void
gst_base_src_set_format (GstBaseSrc * src, GstFormat format)
{
  g_return_if_fail (GST_IS_BASE_SRC (src));
  g_return_if_fail (GST_STATE (src) <= GST_STATE_READY);

  GST_OBJECT_LOCK (src);
  gst_segment_init (&src->segment, format);
  GST_OBJECT_UNLOCK (src);
}

/**
 * gst_base_src_query_latency:
 * @src: the source
 * @live: (out) (allow-none): if the source is live
 * @min_latency: (out) (allow-none): the min latency of the source
 * @max_latency: (out) (allow-none): the max latency of the source
 *
 * Query the source for the latency parameters. @live will be TRUE when @src is
 * configured as a live source. @min_latency will be set to the difference
 * between the running time and the timestamp of the first buffer.
 * @max_latency is always the undefined value of -1.
 *
 * This function is mostly used by subclasses.
 *
 * Returns: TRUE if the query succeeded.
 *
 * Since: 0.10.13
 */
gboolean
gst_base_src_query_latency (GstBaseSrc * src, gboolean * live,
    GstClockTime * min_latency, GstClockTime * max_latency)
{
  GstClockTime min;

  g_return_val_if_fail (GST_IS_BASE_SRC (src), FALSE);

  GST_OBJECT_LOCK (src);
  if (live)
    *live = src->is_live;

  /* if we have a startup latency, report this one, else report 0. Subclasses
   * are supposed to override the query function if they want something
   * else. */
  if (src->priv->latency != -1)
    min = src->priv->latency;
  else
    min = 0;

  if (min_latency)
    *min_latency = min;
  if (max_latency)
    *max_latency = -1;

  GST_LOG_OBJECT (src, "latency: live %d, min %" GST_TIME_FORMAT
      ", max %" GST_TIME_FORMAT, src->is_live, GST_TIME_ARGS (min),
      GST_TIME_ARGS (-1));
  GST_OBJECT_UNLOCK (src);

  return TRUE;
}

/**
 * gst_base_src_set_blocksize:
 * @src: the source
 * @blocksize: the new blocksize in bytes
 *
 * Set the number of bytes that @src will push out with each buffer. When
 * @blocksize is set to -1, a default length will be used.
 *
 * Since: 0.10.22
 */
/* FIXME 0.11: blocksize property should be int, not ulong */
void
gst_base_src_set_blocksize (GstBaseSrc * src, gulong blocksize)
{
  g_return_if_fail (GST_IS_BASE_SRC (src));

  GST_OBJECT_LOCK (src);
  src->blocksize = blocksize;
  GST_OBJECT_UNLOCK (src);
}

/**
 * gst_base_src_get_blocksize:
 * @src: the source
 *
 * Get the number of bytes that @src will push out with each buffer.
 *
 * Returns: the number of bytes pushed with each buffer.
 *
 * Since: 0.10.22
 */
/* FIXME 0.11: blocksize property should be int, not ulong */
gulong
gst_base_src_get_blocksize (GstBaseSrc * src)
{
  gulong res;

  g_return_val_if_fail (GST_IS_BASE_SRC (src), 0);

  GST_OBJECT_LOCK (src);
  res = src->blocksize;
  GST_OBJECT_UNLOCK (src);

  return res;
}


/**
 * gst_base_src_set_do_timestamp:
 * @src: the source
 * @timestamp: enable or disable timestamping
 *
 * Configure @src to automatically timestamp outgoing buffers based on the
 * current running_time of the pipeline. This property is mostly useful for live
 * sources.
 *
 * Since: 0.10.15
 */
void
gst_base_src_set_do_timestamp (GstBaseSrc * src, gboolean timestamp)
{
  g_return_if_fail (GST_IS_BASE_SRC (src));

  GST_OBJECT_LOCK (src);
  src->priv->do_timestamp = timestamp;
  GST_OBJECT_UNLOCK (src);
}

/**
 * gst_base_src_get_do_timestamp:
 * @src: the source
 *
 * Query if @src timestamps outgoing buffers based on the current running_time.
 *
 * Returns: %TRUE if the base class will automatically timestamp outgoing buffers.
 *
 * Since: 0.10.15
 */
gboolean
gst_base_src_get_do_timestamp (GstBaseSrc * src)
{
  gboolean res;

  g_return_val_if_fail (GST_IS_BASE_SRC (src), FALSE);

  GST_OBJECT_LOCK (src);
  res = src->priv->do_timestamp;
  GST_OBJECT_UNLOCK (src);

  return res;
}

/**
 * gst_base_src_new_seamless_segment:
 * @src: The source
 * @start: The new start value for the segment
 * @stop: Stop value for the new segment
 * @position: The position value for the new segent
 *
 * Prepare a new seamless segment for emission downstream. This function must
 * only be called by derived sub-classes, and only from the create() function,
 * as the stream-lock needs to be held.
 *
 * The format for the new segment will be the current format of the source, as
 * configured with gst_base_src_set_format()
 *
 * Returns: %TRUE if preparation of the seamless segment succeeded.
 *
 * Since: 0.10.26
 */
gboolean
gst_base_src_new_seamless_segment (GstBaseSrc * src, gint64 start, gint64 stop,
    gint64 position)
{
  gboolean res = TRUE;

  GST_DEBUG_OBJECT (src,
      "Starting new seamless segment. Start %" GST_TIME_FORMAT " stop %"
      GST_TIME_FORMAT " position %" GST_TIME_FORMAT, GST_TIME_ARGS (start),
      GST_TIME_ARGS (stop), GST_TIME_ARGS (position));

  GST_OBJECT_LOCK (src);

  src->segment.base = gst_segment_to_running_time (&src->segment,
      src->segment.format, src->segment.position);
  src->segment.start = start;
  src->segment.stop = stop;
  src->segment.position = position;

  /* forward, we send data from position to stop */
  src->priv->segment_pending = TRUE;
  GST_OBJECT_UNLOCK (src);

  src->priv->discont = TRUE;
  src->running = TRUE;

  return res;
}

static gboolean
gst_base_src_setcaps (GstBaseSrc * bsrc, GstCaps * caps)
{
  GstBaseSrcClass *bclass;
  gboolean res = TRUE;

  bclass = GST_BASE_SRC_GET_CLASS (bsrc);

  gst_pad_push_event (bsrc->srcpad, gst_event_new_caps (caps));

  if (bclass->set_caps)
    res = bclass->set_caps (bsrc, caps);

  return res;
}

static GstCaps *
gst_base_src_getcaps (GstPad * pad, GstCaps * filter)
{
  GstBaseSrcClass *bclass;
  GstBaseSrc *bsrc;
  GstCaps *caps = NULL;

  bsrc = GST_BASE_SRC (GST_PAD_PARENT (pad));
  bclass = GST_BASE_SRC_GET_CLASS (bsrc);
  if (bclass->get_caps)
    caps = bclass->get_caps (bsrc, filter);

  if (caps == NULL) {
    GstPadTemplate *pad_template;

    pad_template =
        gst_element_class_get_pad_template (GST_ELEMENT_CLASS (bclass), "src");
    if (pad_template != NULL) {
      caps = gst_pad_template_get_caps (pad_template);

      if (filter) {
        GstCaps *intersection;

        intersection =
            gst_caps_intersect_full (filter, caps, GST_CAPS_INTERSECT_FIRST);
        gst_caps_unref (caps);
        caps = intersection;
      }
    }
  }
  return caps;
}

static void
gst_base_src_fixate (GstPad * pad, GstCaps * caps)
{
  GstBaseSrcClass *bclass;
  GstBaseSrc *bsrc;

  bsrc = GST_BASE_SRC (gst_pad_get_parent (pad));
  bclass = GST_BASE_SRC_GET_CLASS (bsrc);

  if (bclass->fixate)
    bclass->fixate (bsrc, caps);

  gst_object_unref (bsrc);
}

static gboolean
gst_base_src_default_query (GstBaseSrc * src, GstQuery * query)
{
  gboolean res;

  switch (GST_QUERY_TYPE (query)) {
    case GST_QUERY_POSITION:
    {
      GstFormat format;

      gst_query_parse_position (query, &format, NULL);

      GST_DEBUG_OBJECT (src, "position query in format %s",
          gst_format_get_name (format));

      switch (format) {
        case GST_FORMAT_PERCENT:
        {
          gint64 percent;
          gint64 position;
          gint64 duration;

          GST_OBJECT_LOCK (src);
          position = src->segment.position;
          duration = src->segment.duration;
          GST_OBJECT_UNLOCK (src);

          if (position != -1 && duration != -1) {
            if (position < duration)
              percent = gst_util_uint64_scale (GST_FORMAT_PERCENT_MAX, position,
                  duration);
            else
              percent = GST_FORMAT_PERCENT_MAX;
          } else
            percent = -1;

          gst_query_set_position (query, GST_FORMAT_PERCENT, percent);
          res = TRUE;
          break;
        }
        default:
        {
          gint64 position;
          GstFormat seg_format;

          GST_OBJECT_LOCK (src);
          position =
              gst_segment_to_stream_time (&src->segment, src->segment.format,
              src->segment.position);
          seg_format = src->segment.format;
          GST_OBJECT_UNLOCK (src);

          if (position != -1) {
            /* convert to requested format */
            res =
                gst_pad_query_convert (src->srcpad, seg_format,
                position, &format, &position);
          } else
            res = TRUE;

          gst_query_set_position (query, format, position);
          break;
        }
      }
      break;
    }
    case GST_QUERY_DURATION:
    {
      GstFormat format;

      gst_query_parse_duration (query, &format, NULL);

      GST_DEBUG_OBJECT (src, "duration query in format %s",
          gst_format_get_name (format));

      switch (format) {
        case GST_FORMAT_PERCENT:
          gst_query_set_duration (query, GST_FORMAT_PERCENT,
              GST_FORMAT_PERCENT_MAX);
          res = TRUE;
          break;
        default:
        {
          gint64 duration;
          GstFormat seg_format;

          GST_OBJECT_LOCK (src);
          /* this is the duration as configured by the subclass. */
          duration = src->segment.duration;
          seg_format = src->segment.format;
          GST_OBJECT_UNLOCK (src);

          GST_LOG_OBJECT (src, "duration %" G_GINT64_FORMAT ", format %s",
              duration, gst_format_get_name (seg_format));

          if (duration != -1) {
            /* convert to requested format, if this fails, we have a duration
             * but we cannot answer the query, we must return FALSE. */
            res =
                gst_pad_query_convert (src->srcpad, seg_format,
                duration, &format, &duration);
          } else {
            /* The subclass did not configure a duration, we assume that the
             * media has an unknown duration then and we return TRUE to report
             * this. Note that this is not the same as returning FALSE, which
             * means that we cannot report the duration at all. */
            res = TRUE;
          }
          gst_query_set_duration (query, format, duration);
          break;
        }
      }
      break;
    }

    case GST_QUERY_SEEKING:
    {
      GstFormat format, seg_format;
      gint64 duration;

      GST_OBJECT_LOCK (src);
      duration = src->segment.duration;
      seg_format = src->segment.format;
      GST_OBJECT_UNLOCK (src);

      gst_query_parse_seeking (query, &format, NULL, NULL, NULL);
      if (format == seg_format) {
        gst_query_set_seeking (query, seg_format,
            gst_base_src_seekable (src), 0, duration);
        res = TRUE;
      } else {
        /* FIXME 0.11: return TRUE + seekable=FALSE for SEEKING query here */
        /* Don't reply to the query to make up for demuxers which don't
         * handle the SEEKING query yet. Players like Totem will fall back
         * to the duration when the SEEKING query isn't answered. */
        res = FALSE;
      }
      break;
    }
    case GST_QUERY_SEGMENT:
    {
      gint64 start, stop;

      GST_OBJECT_LOCK (src);
      /* no end segment configured, current duration then */
      if ((stop = src->segment.stop) == -1)
        stop = src->segment.duration;
      start = src->segment.start;

      /* adjust to stream time */
      if (src->segment.time != -1) {
        start -= src->segment.time;
        if (stop != -1)
          stop -= src->segment.time;
      }

      gst_query_set_segment (query, src->segment.rate, src->segment.format,
          start, stop);
      GST_OBJECT_UNLOCK (src);
      res = TRUE;
      break;
    }

    case GST_QUERY_FORMATS:
    {
      gst_query_set_formats (query, 3, GST_FORMAT_DEFAULT,
          GST_FORMAT_BYTES, GST_FORMAT_PERCENT);
      res = TRUE;
      break;
    }
    case GST_QUERY_CONVERT:
    {
      GstFormat src_fmt, dest_fmt;
      gint64 src_val, dest_val;

      gst_query_parse_convert (query, &src_fmt, &src_val, &dest_fmt, &dest_val);

      /* we can only convert between equal formats... */
      if (src_fmt == dest_fmt) {
        dest_val = src_val;
        res = TRUE;
      } else
        res = FALSE;

      gst_query_set_convert (query, src_fmt, src_val, dest_fmt, dest_val);
      break;
    }
    case GST_QUERY_LATENCY:
    {
      GstClockTime min, max;
      gboolean live;

      /* Subclasses should override and implement something usefull */
      res = gst_base_src_query_latency (src, &live, &min, &max);

      GST_LOG_OBJECT (src, "report latency: live %d, min %" GST_TIME_FORMAT
          ", max %" GST_TIME_FORMAT, live, GST_TIME_ARGS (min),
          GST_TIME_ARGS (max));

      gst_query_set_latency (query, live, min, max);
      break;
    }
    case GST_QUERY_JITTER:
    case GST_QUERY_RATE:
      res = FALSE;
      break;
    case GST_QUERY_BUFFERING:
    {
      GstFormat format, seg_format;
      gint64 start, stop, estimated;

      gst_query_parse_buffering_range (query, &format, NULL, NULL, NULL);

      GST_DEBUG_OBJECT (src, "buffering query in format %s",
          gst_format_get_name (format));

      GST_OBJECT_LOCK (src);
      if (src->random_access) {
        estimated = 0;
        start = 0;
        if (format == GST_FORMAT_PERCENT)
          stop = GST_FORMAT_PERCENT_MAX;
        else
          stop = src->segment.duration;
      } else {
        estimated = -1;
        start = -1;
        stop = -1;
      }
      seg_format = src->segment.format;
      GST_OBJECT_UNLOCK (src);

      /* convert to required format. When the conversion fails, we can't answer
       * the query. When the value is unknown, we can don't perform conversion
       * but report TRUE. */
      if (format != GST_FORMAT_PERCENT && stop != -1) {
        res = gst_pad_query_convert (src->srcpad, seg_format,
            stop, &format, &stop);
      } else {
        res = TRUE;
      }
      if (res && format != GST_FORMAT_PERCENT && start != -1)
        res = gst_pad_query_convert (src->srcpad, seg_format,
            start, &format, &start);

      gst_query_set_buffering_range (query, format, start, stop, estimated);
      break;
    }
    case GST_QUERY_SCHEDULING:
    {
      gboolean random_access;

      random_access = gst_base_src_is_random_access (src);

      /* we can operate in getrange mode if the native format is bytes
       * and we are seekable, this condition is set in the random_access
       * flag and is set in the _start() method. */
      gst_query_set_scheduling (query, random_access, TRUE, FALSE, 1, -1, 1);

      res = TRUE;
      break;
    }
    default:
      res = FALSE;
      break;
  }
  GST_DEBUG_OBJECT (src, "query %s returns %d", GST_QUERY_TYPE_NAME (query),
      res);
  return res;
}

static gboolean
gst_base_src_query (GstPad * pad, GstQuery * query)
{
  GstBaseSrc *src;
  GstBaseSrcClass *bclass;
  gboolean result = FALSE;

  src = GST_BASE_SRC (gst_pad_get_parent (pad));
  if (G_UNLIKELY (src == NULL))
    return FALSE;

  bclass = GST_BASE_SRC_GET_CLASS (src);

  if (bclass->query)
    result = bclass->query (src, query);
  else
    result = gst_pad_query_default (pad, query);

  gst_object_unref (src);

  return result;
}

static gboolean
gst_base_src_default_do_seek (GstBaseSrc * src, GstSegment * segment)
{
  gboolean res = TRUE;

  /* update our offset if the start/stop position was updated */
  if (segment->format == GST_FORMAT_BYTES) {
    segment->time = segment->start;
  } else if (segment->start == 0) {
    /* seek to start, we can implement a default for this. */
    segment->time = 0;
  } else {
    res = FALSE;
    GST_INFO_OBJECT (src, "Can't do a default seek");
  }

  return res;
}

static gboolean
gst_base_src_do_seek (GstBaseSrc * src, GstSegment * segment)
{
  GstBaseSrcClass *bclass;
  gboolean result = FALSE;

  bclass = GST_BASE_SRC_GET_CLASS (src);

  if (bclass->do_seek)
    result = bclass->do_seek (src, segment);

  return result;
}

#define SEEK_TYPE_IS_RELATIVE(t) (((t) != GST_SEEK_TYPE_NONE) && ((t) != GST_SEEK_TYPE_SET))

static gboolean
gst_base_src_default_prepare_seek_segment (GstBaseSrc * src, GstEvent * event,
    GstSegment * segment)
{
  /* By default, we try one of 2 things:
   *   - For absolute seek positions, convert the requested position to our
   *     configured processing format and place it in the output segment \
   *   - For relative seek positions, convert our current (input) values to the
   *     seek format, adjust by the relative seek offset and then convert back to
   *     the processing format
   */
  GstSeekType cur_type, stop_type;
  gint64 cur, stop;
  GstSeekFlags flags;
  GstFormat seek_format, dest_format;
  gdouble rate;
  gboolean update;
  gboolean res = TRUE;

  gst_event_parse_seek (event, &rate, &seek_format, &flags,
      &cur_type, &cur, &stop_type, &stop);
  dest_format = segment->format;

  if (seek_format == dest_format) {
    gst_segment_do_seek (segment, rate, seek_format, flags,
        cur_type, cur, stop_type, stop, &update);
    return TRUE;
  }

  if (cur_type != GST_SEEK_TYPE_NONE) {
    /* FIXME: Handle seek_cur & seek_end by converting the input segment vals */
    res =
        gst_pad_query_convert (src->srcpad, seek_format, cur, &dest_format,
        &cur);
    cur_type = GST_SEEK_TYPE_SET;
  }

  if (res && stop_type != GST_SEEK_TYPE_NONE) {
    /* FIXME: Handle seek_cur & seek_end by converting the input segment vals */
    res =
        gst_pad_query_convert (src->srcpad, seek_format, stop, &dest_format,
        &stop);
    stop_type = GST_SEEK_TYPE_SET;
  }

  /* And finally, configure our output segment in the desired format */
  gst_segment_do_seek (segment, rate, dest_format, flags, cur_type, cur,
      stop_type, stop, &update);

  if (!res)
    goto no_format;

  return res;

no_format:
  {
    GST_DEBUG_OBJECT (src, "undefined format given, seek aborted.");
    return FALSE;
  }
}

static gboolean
gst_base_src_prepare_seek_segment (GstBaseSrc * src, GstEvent * event,
    GstSegment * seeksegment)
{
  GstBaseSrcClass *bclass;
  gboolean result = FALSE;

  bclass = GST_BASE_SRC_GET_CLASS (src);

  if (bclass->prepare_seek_segment)
    result = bclass->prepare_seek_segment (src, event, seeksegment);

  return result;
}

/* this code implements the seeking. It is a good example
 * handling all cases.
 *
 * A seek updates the currently configured segment.start
 * and segment.stop values based on the SEEK_TYPE. If the
 * segment.start value is updated, a seek to this new position
 * should be performed.
 *
 * The seek can only be executed when we are not currently
 * streaming any data, to make sure that this is the case, we
 * acquire the STREAM_LOCK which is taken when we are in the
 * _loop() function or when a getrange() is called. Normally
 * we will not receive a seek if we are operating in pull mode
 * though. When we operate as a live source we might block on the live
 * cond, which does not release the STREAM_LOCK. Therefore we will try
 * to grab the LIVE_LOCK instead of the STREAM_LOCK to make sure it is
 * safe to perform the seek.
 *
 * When we are in the loop() function, we might be in the middle
 * of pushing a buffer, which might block in a sink. To make sure
 * that the push gets unblocked we push out a FLUSH_START event.
 * Our loop function will get a WRONG_STATE return value from
 * the push and will pause, effectively releasing the STREAM_LOCK.
 *
 * For a non-flushing seek, we pause the task, which might eventually
 * release the STREAM_LOCK. We say eventually because when the sink
 * blocks on the sample we might wait a very long time until the sink
 * unblocks the sample. In any case we acquire the STREAM_LOCK and
 * can continue the seek. A non-flushing seek is normally done in a
 * running pipeline to perform seamless playback, this means that the sink is
 * PLAYING and will return from its chain function.
 * In the case of a non-flushing seek we need to make sure that the
 * data we output after the seek is continuous with the previous data,
 * this is because a non-flushing seek does not reset the running-time
 * to 0. We do this by closing the currently running segment, ie. sending
 * a new_segment event with the stop position set to the last processed
 * position.
 *
 * After updating the segment.start/stop values, we prepare for
 * streaming again. We push out a FLUSH_STOP to make the peer pad
 * accept data again and we start our task again.
 *
 * A segment seek posts a message on the bus saying that the playback
 * of the segment started. We store the segment flag internally because
 * when we reach the segment.stop we have to post a segment.done
 * instead of EOS when doing a segment seek.
 */
/* FIXME (0.11), we have the unlock gboolean here because most current
 * implementations (fdsrc, -base/gst/tcp/, ...) unconditionally unlock, even when
 * the streaming thread isn't running, resulting in bogus unlocks later when it
 * starts. This is fixed by adding unlock_stop, but we should still avoid unlocking
 * unnecessarily for backwards compatibility. Ergo, the unlock variable stays
 * until 0.11
 */
static gboolean
gst_base_src_perform_seek (GstBaseSrc * src, GstEvent * event, gboolean unlock)
{
  gboolean res = TRUE, tres;
  gdouble rate;
  GstFormat seek_format, dest_format;
  GstSeekFlags flags;
  GstSeekType cur_type, stop_type;
  gint64 cur, stop;
  gboolean flush, playing;
  gboolean update;
  gboolean relative_seek = FALSE;
  gboolean seekseg_configured = FALSE;
  GstSegment seeksegment;
  guint32 seqnum;
  GstEvent *tevent;

  GST_DEBUG_OBJECT (src, "doing seek: %" GST_PTR_FORMAT, event);

  GST_OBJECT_LOCK (src);
  dest_format = src->segment.format;
  GST_OBJECT_UNLOCK (src);

  if (event) {
    gst_event_parse_seek (event, &rate, &seek_format, &flags,
        &cur_type, &cur, &stop_type, &stop);

    relative_seek = SEEK_TYPE_IS_RELATIVE (cur_type) ||
        SEEK_TYPE_IS_RELATIVE (stop_type);

    if (dest_format != seek_format && !relative_seek) {
      /* If we have an ABSOLUTE position (SEEK_SET only), we can convert it
       * here before taking the stream lock, otherwise we must convert it later,
       * once we have the stream lock and can read the last configures segment
       * start and stop positions */
      gst_segment_init (&seeksegment, dest_format);

      if (!gst_base_src_prepare_seek_segment (src, event, &seeksegment))
        goto prepare_failed;

      seekseg_configured = TRUE;
    }

    flush = flags & GST_SEEK_FLAG_FLUSH;
    seqnum = gst_event_get_seqnum (event);
  } else {
    flush = FALSE;
    /* get next seqnum */
    seqnum = gst_util_seqnum_next ();
  }

  /* send flush start */
  if (flush) {
    tevent = gst_event_new_flush_start ();
    gst_event_set_seqnum (tevent, seqnum);
    gst_pad_push_event (src->srcpad, tevent);
  } else
    gst_pad_pause_task (src->srcpad);

  /* unblock streaming thread. */
  gst_base_src_set_flushing (src, TRUE, FALSE, unlock, &playing);

  /* grab streaming lock, this should eventually be possible, either
   * because the task is paused, our streaming thread stopped
   * or because our peer is flushing. */
  GST_PAD_STREAM_LOCK (src->srcpad);
  if (G_UNLIKELY (src->priv->seqnum == seqnum)) {
    /* we have seen this event before, issue a warning for now */
    GST_WARNING_OBJECT (src, "duplicate event found %" G_GUINT32_FORMAT,
        seqnum);
  } else {
    src->priv->seqnum = seqnum;
    GST_DEBUG_OBJECT (src, "seek with seqnum %" G_GUINT32_FORMAT, seqnum);
  }

  gst_base_src_set_flushing (src, FALSE, playing, unlock, NULL);

  /* If we configured the seeksegment above, don't overwrite it now. Otherwise
   * copy the current segment info into the temp segment that we can actually
   * attempt the seek with. We only update the real segment if the seek suceeds. */
  if (!seekseg_configured) {
    memcpy (&seeksegment, &src->segment, sizeof (GstSegment));

    /* now configure the final seek segment */
    if (event) {
      if (seeksegment.format != seek_format) {
        /* OK, here's where we give the subclass a chance to convert the relative
         * seek into an absolute one in the processing format. We set up any
         * absolute seek above, before taking the stream lock. */
        if (!gst_base_src_prepare_seek_segment (src, event, &seeksegment)) {
          GST_DEBUG_OBJECT (src, "Preparing the seek failed after flushing. "
              "Aborting seek");
          res = FALSE;
        }
      } else {
        /* The seek format matches our processing format, no need to ask the
         * the subclass to configure the segment. */
        gst_segment_do_seek (&seeksegment, rate, seek_format, flags,
            cur_type, cur, stop_type, stop, &update);
      }
    }
    /* Else, no seek event passed, so we're just (re)starting the
       current segment. */
  }

  if (res) {
    GST_DEBUG_OBJECT (src, "segment configured from %" G_GINT64_FORMAT
        " to %" G_GINT64_FORMAT ", position %" G_GINT64_FORMAT,
        seeksegment.start, seeksegment.stop, seeksegment.position);

    /* do the seek, segment.position contains the new position. */
    res = gst_base_src_do_seek (src, &seeksegment);
  }

  /* and prepare to continue streaming */
  if (flush) {
    tevent = gst_event_new_flush_stop ();
    gst_event_set_seqnum (tevent, seqnum);
    /* send flush stop, peer will accept data and events again. We
     * are not yet providing data as we still have the STREAM_LOCK. */
    gst_pad_push_event (src->srcpad, tevent);
  }

  /* The subclass must have converted the segment to the processing format
   * by now */
  if (res && seeksegment.format != dest_format) {
    GST_DEBUG_OBJECT (src, "Subclass failed to prepare a seek segment "
        "in the correct format. Aborting seek.");
    res = FALSE;
  }

  /* if the seek was successful, we update our real segment and push
   * out the new segment. */
  if (res) {
    GST_OBJECT_LOCK (src);
    memcpy (&src->segment, &seeksegment, sizeof (GstSegment));
    GST_OBJECT_UNLOCK (src);

    if (seeksegment.flags & GST_SEEK_FLAG_SEGMENT) {
      GstMessage *message;

      message = gst_message_new_segment_start (GST_OBJECT (src),
          seeksegment.format, seeksegment.position);
      gst_message_set_seqnum (message, seqnum);

      gst_element_post_message (GST_ELEMENT (src), message);
    }

    /* for deriving a stop position for the playback segment from the seek
     * segment, we must take the duration when the stop is not set */
    if ((stop = seeksegment.stop) == -1)
      stop = seeksegment.duration;

    src->priv->segment_pending = TRUE;
  }

  src->priv->discont = TRUE;
  src->running = TRUE;
  /* and restart the task in case it got paused explicitly or by
   * the FLUSH_START event we pushed out. */
  tres = gst_pad_start_task (src->srcpad, (GstTaskFunction) gst_base_src_loop,
      src->srcpad);
  if (res && !tres)
    res = FALSE;

  /* and release the lock again so we can continue streaming */
  GST_PAD_STREAM_UNLOCK (src->srcpad);

  return res;

  /* ERROR */
prepare_failed:
  GST_DEBUG_OBJECT (src, "Preparing the seek failed before flushing. "
      "Aborting seek");
  return FALSE;
}

static const GstQueryType *
gst_base_src_get_query_types (GstElement * element)
{
  static const GstQueryType query_types[] = {
    GST_QUERY_DURATION,
    GST_QUERY_POSITION,
    GST_QUERY_SEEKING,
    GST_QUERY_SEGMENT,
    GST_QUERY_FORMATS,
    GST_QUERY_LATENCY,
    GST_QUERY_JITTER,
    GST_QUERY_RATE,
    GST_QUERY_CONVERT,
    0
  };

  return query_types;
}

/* all events send to this element directly. This is mainly done from the
 * application.
 */
static gboolean
gst_base_src_send_event (GstElement * element, GstEvent * event)
{
  GstBaseSrc *src;
  gboolean result = FALSE;

  src = GST_BASE_SRC (element);

  GST_DEBUG_OBJECT (src, "handling event %p %" GST_PTR_FORMAT, event, event);

  switch (GST_EVENT_TYPE (event)) {
      /* bidirectional events */
    case GST_EVENT_FLUSH_START:
    case GST_EVENT_FLUSH_STOP:
      /* sending random flushes downstream can break stuff,
       * especially sync since all segment info will get flushed */
      break;

      /* downstream serialized events */
    case GST_EVENT_EOS:
    {
      GstBaseSrcClass *bclass;

      bclass = GST_BASE_SRC_GET_CLASS (src);

      /* queue EOS and make sure the task or pull function performs the EOS
       * actions.
       *
       * We have two possibilities:
       *
       *  - Before we are to enter the _create function, we check the pending_eos
       *    first and do EOS instead of entering it.
       *  - If we are in the _create function or we did not manage to set the
       *    flag fast enough and we are about to enter the _create function,
       *    we unlock it so that we exit with WRONG_STATE immediatly. We then
       *    check the EOS flag and do the EOS logic.
       */
      g_atomic_int_set (&src->priv->pending_eos, TRUE);
      GST_DEBUG_OBJECT (src, "EOS marked, calling unlock");

      /* unlock the _create function so that we can check the pending_eos flag
       * and we can do EOS. This will eventually release the LIVE_LOCK again so
       * that we can grab it and stop the unlock again. We don't take the stream
       * lock so that this operation is guaranteed to never block. */
      if (bclass->unlock)
        bclass->unlock (src);

      GST_DEBUG_OBJECT (src, "unlock called, waiting for LIVE_LOCK");

      GST_LIVE_LOCK (src);
      GST_DEBUG_OBJECT (src, "LIVE_LOCK acquired, calling unlock_stop");
      /* now stop the unlock of the streaming thread again. Grabbing the live
       * lock is enough because that protects the create function. */
      if (bclass->unlock_stop)
        bclass->unlock_stop (src);
      GST_LIVE_UNLOCK (src);

      result = TRUE;
      break;
    }
    case GST_EVENT_SEGMENT:
      /* sending random SEGMENT downstream can break sync. */
      break;
    case GST_EVENT_TAG:
    case GST_EVENT_CUSTOM_DOWNSTREAM:
    case GST_EVENT_CUSTOM_BOTH:
      /* Insert TAG, CUSTOM_DOWNSTREAM, CUSTOM_BOTH in the dataflow */
      GST_OBJECT_LOCK (src);
      src->priv->pending_events =
          g_list_append (src->priv->pending_events, event);
      g_atomic_int_set (&src->priv->have_events, TRUE);
      GST_OBJECT_UNLOCK (src);
      event = NULL;
      result = TRUE;
      break;
    case GST_EVENT_BUFFERSIZE:
      /* does not seem to make much sense currently */
      break;

      /* upstream events */
    case GST_EVENT_QOS:
      /* elements should override send_event and do something */
      break;
    case GST_EVENT_SEEK:
    {
      gboolean started;

      GST_OBJECT_LOCK (src->srcpad);
      if (GST_PAD_ACTIVATE_MODE (src->srcpad) == GST_ACTIVATE_PULL)
        goto wrong_mode;
      started = GST_PAD_ACTIVATE_MODE (src->srcpad) == GST_ACTIVATE_PUSH;
      GST_OBJECT_UNLOCK (src->srcpad);

      if (started) {
        GST_DEBUG_OBJECT (src, "performing seek");
        /* when we are running in push mode, we can execute the
         * seek right now, we need to unlock. */
        result = gst_base_src_perform_seek (src, event, TRUE);
      } else {
        GstEvent **event_p;

        /* else we store the event and execute the seek when we
         * get activated */
        GST_OBJECT_LOCK (src);
        GST_DEBUG_OBJECT (src, "queueing seek");
        event_p = &src->pending_seek;
        gst_event_replace ((GstEvent **) event_p, event);
        GST_OBJECT_UNLOCK (src);
        /* assume the seek will work */
        result = TRUE;
      }
      break;
    }
    case GST_EVENT_NAVIGATION:
      /* could make sense for elements that do something with navigation events
       * but then they would need to override the send_event function */
      break;
    case GST_EVENT_LATENCY:
      /* does not seem to make sense currently */
      break;

      /* custom events */
    case GST_EVENT_CUSTOM_UPSTREAM:
      /* override send_event if you want this */
      break;
    case GST_EVENT_CUSTOM_DOWNSTREAM_OOB:
    case GST_EVENT_CUSTOM_BOTH_OOB:
      /* insert a random custom event into the pipeline */
      GST_DEBUG_OBJECT (src, "pushing custom OOB event downstream");
      result = gst_pad_push_event (src->srcpad, event);
      /* we gave away the ref to the event in the push */
      event = NULL;
      break;
    default:
      break;
  }
done:
  /* if we still have a ref to the event, unref it now */
  if (event)
    gst_event_unref (event);

  return result;

  /* ERRORS */
wrong_mode:
  {
    GST_DEBUG_OBJECT (src, "cannot perform seek when operating in pull mode");
    GST_OBJECT_UNLOCK (src->srcpad);
    result = FALSE;
    goto done;
  }
}

static gboolean
gst_base_src_seekable (GstBaseSrc * src)
{
  GstBaseSrcClass *bclass;
  bclass = GST_BASE_SRC_GET_CLASS (src);
  if (bclass->is_seekable)
    return bclass->is_seekable (src);
  else
    return FALSE;
}

static void
gst_base_src_update_qos (GstBaseSrc * src,
    gdouble proportion, GstClockTimeDiff diff, GstClockTime timestamp)
{
  GST_CAT_DEBUG_OBJECT (GST_CAT_QOS, src,
      "qos: proportion: %lf, diff %" G_GINT64_FORMAT ", timestamp %"
      GST_TIME_FORMAT, proportion, diff, GST_TIME_ARGS (timestamp));

  GST_OBJECT_LOCK (src);
  src->priv->proportion = proportion;
  src->priv->earliest_time = timestamp + diff;
  GST_OBJECT_UNLOCK (src);
}


static gboolean
gst_base_src_default_event (GstBaseSrc * src, GstEvent * event)
{
  gboolean result;

  GST_DEBUG_OBJECT (src, "handle event %" GST_PTR_FORMAT, event);

  switch (GST_EVENT_TYPE (event)) {
    case GST_EVENT_SEEK:
      /* is normally called when in push mode */
      if (!gst_base_src_seekable (src))
        goto not_seekable;

      result = gst_base_src_perform_seek (src, event, TRUE);
      break;
    case GST_EVENT_FLUSH_START:
      /* cancel any blocking getrange, is normally called
       * when in pull mode. */
      result = gst_base_src_set_flushing (src, TRUE, FALSE, TRUE, NULL);
      break;
    case GST_EVENT_FLUSH_STOP:
      result = gst_base_src_set_flushing (src, FALSE, TRUE, TRUE, NULL);
      break;
    case GST_EVENT_QOS:
    {
      gdouble proportion;
      GstClockTimeDiff diff;
      GstClockTime timestamp;

      gst_event_parse_qos (event, NULL, &proportion, &diff, &timestamp);
      gst_base_src_update_qos (src, proportion, diff, timestamp);
      result = TRUE;
      break;
    }
    default:
      result = FALSE;
      break;
  }
  return result;

  /* ERRORS */
not_seekable:
  {
    GST_DEBUG_OBJECT (src, "is not seekable");
    return FALSE;
  }
}

static gboolean
gst_base_src_event_handler (GstPad * pad, GstEvent * event)
{
  GstBaseSrc *src;
  GstBaseSrcClass *bclass;
  gboolean result = FALSE;

  src = GST_BASE_SRC (gst_pad_get_parent (pad));
  if (G_UNLIKELY (src == NULL)) {
    gst_event_unref (event);
    return FALSE;
  }

  bclass = GST_BASE_SRC_GET_CLASS (src);

  if (bclass->event) {
    if (!(result = bclass->event (src, event)))
      goto subclass_failed;
  }

done:
  gst_event_unref (event);
  gst_object_unref (src);

  return result;

  /* ERRORS */
subclass_failed:
  {
    GST_DEBUG_OBJECT (src, "subclass refused event");
    goto done;
  }
}

static void
gst_base_src_set_property (GObject * object, guint prop_id,
    const GValue * value, GParamSpec * pspec)
{
  GstBaseSrc *src;

  src = GST_BASE_SRC (object);

  switch (prop_id) {
    case PROP_BLOCKSIZE:
      gst_base_src_set_blocksize (src, g_value_get_ulong (value));
      break;
    case PROP_NUM_BUFFERS:
      src->num_buffers = g_value_get_int (value);
      break;
    case PROP_TYPEFIND:
      src->typefind = g_value_get_boolean (value);
      break;
    case PROP_DO_TIMESTAMP:
      gst_base_src_set_do_timestamp (src, g_value_get_boolean (value));
      break;
    default:
      G_OBJECT_WARN_INVALID_PROPERTY_ID (object, prop_id, pspec);
      break;
  }
}

static void
gst_base_src_get_property (GObject * object, guint prop_id, GValue * value,
    GParamSpec * pspec)
{
  GstBaseSrc *src;

  src = GST_BASE_SRC (object);

  switch (prop_id) {
    case PROP_BLOCKSIZE:
      g_value_set_ulong (value, gst_base_src_get_blocksize (src));
      break;
    case PROP_NUM_BUFFERS:
      g_value_set_int (value, src->num_buffers);
      break;
    case PROP_TYPEFIND:
      g_value_set_boolean (value, src->typefind);
      break;
    case PROP_DO_TIMESTAMP:
      g_value_set_boolean (value, gst_base_src_get_do_timestamp (src));
      break;
    default:
      G_OBJECT_WARN_INVALID_PROPERTY_ID (object, prop_id, pspec);
      break;
  }
}

/* with STREAM_LOCK and LOCK */
static GstClockReturn
gst_base_src_wait (GstBaseSrc * basesrc, GstClock * clock, GstClockTime time)
{
  GstClockReturn ret;
  GstClockID id;

  id = gst_clock_new_single_shot_id (clock, time);

  basesrc->clock_id = id;
  /* release the live lock while waiting */
  GST_LIVE_UNLOCK (basesrc);

  ret = gst_clock_id_wait (id, NULL);

  GST_LIVE_LOCK (basesrc);
  gst_clock_id_unref (id);
  basesrc->clock_id = NULL;

  return ret;
}

/* perform synchronisation on a buffer.
 * with STREAM_LOCK.
 */
static GstClockReturn
gst_base_src_do_sync (GstBaseSrc * basesrc, GstBuffer * buffer)
{
  GstClockReturn result;
  GstClockTime start, end;
  GstBaseSrcClass *bclass;
  GstClockTime base_time;
  GstClock *clock;
  GstClockTime now = GST_CLOCK_TIME_NONE, timestamp;
  gboolean do_timestamp, first, pseudo_live;

  bclass = GST_BASE_SRC_GET_CLASS (basesrc);

  start = end = -1;
  if (bclass->get_times)
    bclass->get_times (basesrc, buffer, &start, &end);

  /* get buffer timestamp */
  timestamp = GST_BUFFER_TIMESTAMP (buffer);

  /* grab the lock to prepare for clocking and calculate the startup
   * latency. */
  GST_OBJECT_LOCK (basesrc);

  /* if we are asked to sync against the clock we are a pseudo live element */
  pseudo_live = (start != -1 && basesrc->is_live);
  /* check for the first buffer */
  first = (basesrc->priv->latency == -1);

  if (timestamp != -1 && pseudo_live) {
    GstClockTime latency;

    /* we have a timestamp and a sync time, latency is the diff */
    if (timestamp <= start)
      latency = start - timestamp;
    else
      latency = 0;

    if (first) {
      GST_DEBUG_OBJECT (basesrc, "pseudo_live with latency %" GST_TIME_FORMAT,
          GST_TIME_ARGS (latency));
      /* first time we calculate latency, just configure */
      basesrc->priv->latency = latency;
    } else {
      if (basesrc->priv->latency != latency) {
        /* we have a new latency, FIXME post latency message */
        basesrc->priv->latency = latency;
        GST_DEBUG_OBJECT (basesrc, "latency changed to %" GST_TIME_FORMAT,
            GST_TIME_ARGS (latency));
      }
    }
  } else if (first) {
    GST_DEBUG_OBJECT (basesrc, "no latency needed, live %d, sync %d",
        basesrc->is_live, start != -1);
    basesrc->priv->latency = 0;
  }

  /* get clock, if no clock, we can't sync or do timestamps */
  if ((clock = GST_ELEMENT_CLOCK (basesrc)) == NULL)
    goto no_clock;

  base_time = GST_ELEMENT_CAST (basesrc)->base_time;

  do_timestamp = basesrc->priv->do_timestamp;

  /* first buffer, calculate the timestamp offset */
  if (first) {
    GstClockTime running_time;

    now = gst_clock_get_time (clock);
    running_time = now - base_time;

    GST_LOG_OBJECT (basesrc,
        "startup timestamp: %" GST_TIME_FORMAT ", running_time %"
        GST_TIME_FORMAT, GST_TIME_ARGS (timestamp),
        GST_TIME_ARGS (running_time));

    if (pseudo_live && timestamp != -1) {
      /* live source and we need to sync, add startup latency to all timestamps
       * to get the real running_time. Live sources should always timestamp
       * according to the current running time. */
      basesrc->priv->ts_offset = GST_CLOCK_DIFF (timestamp, running_time);

      GST_LOG_OBJECT (basesrc, "live with sync, ts_offset %" GST_TIME_FORMAT,
          GST_TIME_ARGS (basesrc->priv->ts_offset));
    } else {
      basesrc->priv->ts_offset = 0;
      GST_LOG_OBJECT (basesrc, "no timestamp offset needed");
    }

    if (!GST_CLOCK_TIME_IS_VALID (timestamp)) {
      if (do_timestamp)
        timestamp = running_time;
      else
        timestamp = 0;

      GST_BUFFER_TIMESTAMP (buffer) = timestamp;

      GST_LOG_OBJECT (basesrc, "created timestamp: %" GST_TIME_FORMAT,
          GST_TIME_ARGS (timestamp));
    }

    /* add the timestamp offset we need for sync */
    timestamp += basesrc->priv->ts_offset;
  } else {
    /* not the first buffer, the timestamp is the diff between the clock and
     * base_time */
    if (do_timestamp && !GST_CLOCK_TIME_IS_VALID (timestamp)) {
      now = gst_clock_get_time (clock);

      GST_BUFFER_TIMESTAMP (buffer) = now - base_time;

      GST_LOG_OBJECT (basesrc, "created timestamp: %" GST_TIME_FORMAT,
          GST_TIME_ARGS (now - base_time));
    }
  }

  /* if we don't have a buffer timestamp, we don't sync */
  if (!GST_CLOCK_TIME_IS_VALID (start))
    goto no_sync;

  if (basesrc->is_live && GST_CLOCK_TIME_IS_VALID (timestamp)) {
    /* for pseudo live sources, add our ts_offset to the timestamp */
    GST_BUFFER_TIMESTAMP (buffer) += basesrc->priv->ts_offset;
    start += basesrc->priv->ts_offset;
  }

  GST_LOG_OBJECT (basesrc,
      "waiting for clock, base time %" GST_TIME_FORMAT
      ", stream_start %" GST_TIME_FORMAT,
      GST_TIME_ARGS (base_time), GST_TIME_ARGS (start));
  GST_OBJECT_UNLOCK (basesrc);

  result = gst_base_src_wait (basesrc, clock, start + base_time);

  GST_LOG_OBJECT (basesrc, "clock entry done: %d", result);

  return result;

  /* special cases */
no_clock:
  {
    GST_DEBUG_OBJECT (basesrc, "we have no clock");
    GST_OBJECT_UNLOCK (basesrc);
    return GST_CLOCK_OK;
  }
no_sync:
  {
    GST_DEBUG_OBJECT (basesrc, "no sync needed");
    GST_OBJECT_UNLOCK (basesrc);
    return GST_CLOCK_OK;
  }
}

/* Called with STREAM_LOCK and LIVE_LOCK */
static gboolean
gst_base_src_update_length (GstBaseSrc * src, guint64 offset, guint * length)
{
  guint64 size, maxsize;
  GstBaseSrcClass *bclass;
  GstFormat format;
  gint64 stop;
  gboolean updated = FALSE;

  bclass = GST_BASE_SRC_GET_CLASS (src);

  format = src->segment.format;
  stop = src->segment.stop;
  /* get total file size */
  size = (guint64) src->segment.duration;

  /* only operate if we are working with bytes */
  if (format != GST_FORMAT_BYTES)
    return TRUE;

  /* the max amount of bytes to read is the total size or
   * up to the segment.stop if present. */
  if (stop != -1)
    maxsize = MIN (size, stop);
  else
    maxsize = size;

  GST_DEBUG_OBJECT (src,
      "reading offset %" G_GUINT64_FORMAT ", length %u, size %" G_GINT64_FORMAT
      ", segment.stop %" G_GINT64_FORMAT ", maxsize %" G_GINT64_FORMAT, offset,
      *length, size, stop, maxsize);

  /* check size if we have one */
  if (maxsize != -1) {
    /* if we run past the end, check if the file became bigger and
     * retry. */
    if (G_UNLIKELY (offset + *length >= maxsize)) {
      /* see if length of the file changed */
      if (bclass->get_size)
        if (!bclass->get_size (src, &size))
          size = -1;

      /* make sure we don't exceed the configured segment stop
       * if it was set */
      if (stop != -1)
        maxsize = MIN (size, stop);
      else
        maxsize = size;

      /* if we are at or past the end, EOS */
      if (G_UNLIKELY (offset >= maxsize))
        goto unexpected_length;

      /* else we can clip to the end */
      if (G_UNLIKELY (offset + *length >= maxsize))
        *length = maxsize - offset;

    }
  }

  /* keep track of current position and update duration.
   * segment is in bytes, we checked that above. */
  GST_OBJECT_LOCK (src);
<<<<<<< HEAD
  src->segment.duration = size;
  src->segment.position = offset;
=======
  updated = (src->segment.duration != size);
  gst_segment_set_duration (&src->segment, GST_FORMAT_BYTES, size);
  gst_segment_set_last_stop (&src->segment, GST_FORMAT_BYTES, offset);
>>>>>>> 57df1887
  GST_OBJECT_UNLOCK (src);

  /* If we updated the duration and doing forward playback, we
   * have to update the downstream segments to update the stop
   * position */
  if (updated && src->segment.rate >= 0.0) {
    gint64 stop;
    GstEvent *event;

    /* for deriving a stop position for the playback segment from the seek
     * segment, we must take the duration when the stop is not set */
    if ((stop = src->segment.stop) == -1)
      stop = src->segment.duration;

    GST_DEBUG_OBJECT (src, "Sending update newsegment from %" G_GINT64_FORMAT
        " to %" G_GINT64_FORMAT, src->segment.start, stop);

    event =
        gst_event_new_new_segment_full (TRUE,
        src->segment.rate, src->segment.applied_rate, src->segment.format,
        src->segment.start, stop, src->segment.time);
    gst_pad_push_event (src->srcpad, event);
  }

  return TRUE;

  /* ERRORS */
unexpected_length:
  {
    return FALSE;
  }
}

/* must be called with LIVE_LOCK */
static GstFlowReturn
gst_base_src_get_range (GstBaseSrc * src, guint64 offset, guint length,
    GstBuffer ** buf)
{
  GstFlowReturn ret;
  GstBaseSrcClass *bclass;
  GstClockReturn status;

  bclass = GST_BASE_SRC_GET_CLASS (src);

again:
  if (src->is_live) {
    if (G_UNLIKELY (!src->live_running)) {
      ret = gst_base_src_wait_playing (src);
      if (ret != GST_FLOW_OK)
        goto stopped;
    }
  }

  if (G_UNLIKELY (!GST_OBJECT_FLAG_IS_SET (src, GST_BASE_SRC_STARTED)))
    goto not_started;

  if (G_UNLIKELY (!bclass->create))
    goto no_function;

  if (G_UNLIKELY (!gst_base_src_update_length (src, offset, &length)))
    goto unexpected_length;

  /* normally we don't count buffers */
  if (G_UNLIKELY (src->num_buffers_left >= 0)) {
    if (src->num_buffers_left == 0)
      goto reached_num_buffers;
    else
      src->num_buffers_left--;
  }

  /* don't enter the create function if a pending EOS event was set. For the
   * logic of the pending_eos, check the event function of this class. */
  if (G_UNLIKELY (g_atomic_int_get (&src->priv->pending_eos)))
    goto eos;

  GST_DEBUG_OBJECT (src,
      "calling create offset %" G_GUINT64_FORMAT " length %u, time %"
      G_GINT64_FORMAT, offset, length, src->segment.time);

  ret = bclass->create (src, offset, length, buf);

  /* The create function could be unlocked because we have a pending EOS. It's
   * possible that we have a valid buffer from create that we need to
   * discard when the create function returned _OK. */
  if (G_UNLIKELY (g_atomic_int_get (&src->priv->pending_eos))) {
    if (ret == GST_FLOW_OK) {
      gst_buffer_unref (*buf);
      *buf = NULL;
    }
    goto eos;
  }

  if (G_UNLIKELY (ret != GST_FLOW_OK))
    goto not_ok;

  /* no timestamp set and we are at offset 0, we can timestamp with 0 */
  if (offset == 0 && src->segment.time == 0
      && GST_BUFFER_TIMESTAMP (*buf) == -1 && !src->is_live) {
    *buf = gst_buffer_make_writable (*buf);
    GST_BUFFER_TIMESTAMP (*buf) = 0;
  }

  /* now sync before pushing the buffer */
  status = gst_base_src_do_sync (src, *buf);

  /* waiting for the clock could have made us flushing */
  if (G_UNLIKELY (src->priv->flushing))
    goto flushing;

  switch (status) {
    case GST_CLOCK_EARLY:
      /* the buffer is too late. We currently don't drop the buffer. */
      GST_DEBUG_OBJECT (src, "buffer too late!, returning anyway");
      break;
    case GST_CLOCK_OK:
      /* buffer synchronised properly */
      GST_DEBUG_OBJECT (src, "buffer ok");
      break;
    case GST_CLOCK_UNSCHEDULED:
      /* this case is triggered when we were waiting for the clock and
       * it got unlocked because we did a state change. In any case, get rid of
       * the buffer. */
      gst_buffer_unref (*buf);
      *buf = NULL;
      if (!src->live_running) {
        /* We return WRONG_STATE when we are not running to stop the dataflow also
         * get rid of the produced buffer. */
        GST_DEBUG_OBJECT (src,
            "clock was unscheduled (%d), returning WRONG_STATE", status);
        ret = GST_FLOW_WRONG_STATE;
      } else {
        /* If we are running when this happens, we quickly switched between
         * pause and playing. We try to produce a new buffer */
        GST_DEBUG_OBJECT (src,
            "clock was unscheduled (%d), but we are running", status);
        goto again;
      }
      break;
    default:
      /* all other result values are unexpected and errors */
      GST_ELEMENT_ERROR (src, CORE, CLOCK,
          (_("Internal clock error.")),
          ("clock returned unexpected return value %d", status));
      gst_buffer_unref (*buf);
      *buf = NULL;
      ret = GST_FLOW_ERROR;
      break;
  }
  return ret;

  /* ERROR */
stopped:
  {
    GST_DEBUG_OBJECT (src, "wait_playing returned %d (%s)", ret,
        gst_flow_get_name (ret));
    return ret;
  }
not_ok:
  {
    GST_DEBUG_OBJECT (src, "create returned %d (%s)", ret,
        gst_flow_get_name (ret));
    return ret;
  }
not_started:
  {
    GST_DEBUG_OBJECT (src, "getrange but not started");
    return GST_FLOW_WRONG_STATE;
  }
no_function:
  {
    GST_DEBUG_OBJECT (src, "no create function");
    return GST_FLOW_ERROR;
  }
unexpected_length:
  {
    GST_DEBUG_OBJECT (src, "unexpected length %u (offset=%" G_GUINT64_FORMAT
        ", size=%" G_GINT64_FORMAT ")", length, offset, src->segment.duration);
    return GST_FLOW_UNEXPECTED;
  }
reached_num_buffers:
  {
    GST_DEBUG_OBJECT (src, "sent all buffers");
    return GST_FLOW_UNEXPECTED;
  }
flushing:
  {
    GST_DEBUG_OBJECT (src, "we are flushing");
    gst_buffer_unref (*buf);
    *buf = NULL;
    return GST_FLOW_WRONG_STATE;
  }
eos:
  {
    GST_DEBUG_OBJECT (src, "we are EOS");
    return GST_FLOW_UNEXPECTED;
  }
}

static GstFlowReturn
gst_base_src_pad_get_range (GstPad * pad, guint64 offset, guint length,
    GstBuffer ** buf)
{
  GstBaseSrc *src;
  GstFlowReturn res;

  src = GST_BASE_SRC_CAST (gst_object_ref (GST_OBJECT_PARENT (pad)));

  GST_LIVE_LOCK (src);
  if (G_UNLIKELY (src->priv->flushing))
    goto flushing;

  res = gst_base_src_get_range (src, offset, length, buf);

done:
  GST_LIVE_UNLOCK (src);

  gst_object_unref (src);

  return res;

  /* ERRORS */
flushing:
  {
    GST_DEBUG_OBJECT (src, "we are flushing");
    res = GST_FLOW_WRONG_STATE;
    goto done;
  }
}

static gboolean
gst_base_src_is_random_access (GstBaseSrc * src)
{
  /* we need to start the basesrc to check random access */
  if (!GST_OBJECT_FLAG_IS_SET (src, GST_BASE_SRC_STARTED)) {
    GST_LOG_OBJECT (src, "doing start/stop to check get_range support");
    if (G_LIKELY (gst_base_src_start (src)))
      gst_base_src_stop (src);
  }

  return src->random_access;
}

static void
gst_base_src_loop (GstPad * pad)
{
  GstBaseSrc *src;
  GstBuffer *buf = NULL;
  GstFlowReturn ret;
  gint64 position;
  gboolean eos;
  gulong blocksize;
  GList *pending_events = NULL, *tmp;
  gboolean reconfigure;

  eos = FALSE;

  src = GST_BASE_SRC (GST_OBJECT_PARENT (pad));

  GST_OBJECT_LOCK (pad);
  reconfigure = GST_PAD_NEEDS_RECONFIGURE (pad);
  GST_OBJECT_FLAG_UNSET (pad, GST_PAD_NEED_RECONFIGURE);
  GST_OBJECT_UNLOCK (pad);

  /* check if we need to renegotiate */
  if (reconfigure) {
    if (!gst_base_src_negotiate (src))
      GST_DEBUG_OBJECT (src, "Failed to renegotiate");
  }

  GST_LIVE_LOCK (src);

  if (G_UNLIKELY (src->priv->flushing))
    goto flushing;

  src->priv->last_sent_eos = FALSE;

  blocksize = src->blocksize;

  /* if we operate in bytes, we can calculate an offset */
  if (src->segment.format == GST_FORMAT_BYTES) {
    position = src->segment.position;
    /* for negative rates, start with subtracting the blocksize */
    if (src->segment.rate < 0.0) {
      /* we cannot go below segment.start */
      if (position > src->segment.start + blocksize)
        position -= blocksize;
      else {
        /* last block, remainder up to segment.start */
        blocksize = position - src->segment.start;
        position = src->segment.start;
      }
    }
  } else
    position = -1;

  GST_LOG_OBJECT (src, "next_ts %" GST_TIME_FORMAT " size %lu",
      GST_TIME_ARGS (position), blocksize);

  ret = gst_base_src_get_range (src, position, blocksize, &buf);
  if (G_UNLIKELY (ret != GST_FLOW_OK)) {
    GST_INFO_OBJECT (src, "pausing after gst_base_src_get_range() = %s",
        gst_flow_get_name (ret));
    GST_LIVE_UNLOCK (src);
    goto pause;
  }
  /* this should not happen */
  if (G_UNLIKELY (buf == NULL))
    goto null_buffer;

  /* push events to close/start our segment before we push the buffer. */
  if (G_UNLIKELY (src->priv->segment_pending)) {
    gst_pad_push_event (pad, gst_event_new_segment (&src->segment));
    src->priv->segment_pending = FALSE;
  }

  if (g_atomic_int_get (&src->priv->have_events)) {
    GST_OBJECT_LOCK (src);
    /* take the events */
    pending_events = src->priv->pending_events;
    src->priv->pending_events = NULL;
    g_atomic_int_set (&src->priv->have_events, FALSE);
    GST_OBJECT_UNLOCK (src);
  }

  /* Push out pending events if any */
  if (G_UNLIKELY (pending_events != NULL)) {
    for (tmp = pending_events; tmp; tmp = g_list_next (tmp)) {
      GstEvent *ev = (GstEvent *) tmp->data;
      gst_pad_push_event (pad, ev);
    }
    g_list_free (pending_events);
  }

  /* figure out the new position */
  switch (src->segment.format) {
    case GST_FORMAT_BYTES:
    {
      guint bufsize = gst_buffer_get_size (buf);

      /* we subtracted above for negative rates */
      if (src->segment.rate >= 0.0)
        position += bufsize;
      break;
    }
    case GST_FORMAT_TIME:
    {
      GstClockTime start, duration;

      start = GST_BUFFER_TIMESTAMP (buf);
      duration = GST_BUFFER_DURATION (buf);

      if (GST_CLOCK_TIME_IS_VALID (start))
        position = start;
      else
        position = src->segment.position;

      if (GST_CLOCK_TIME_IS_VALID (duration)) {
        if (src->segment.rate >= 0.0)
          position += duration;
        else if (position > duration)
          position -= duration;
        else
          position = 0;
      }
      break;
    }
    case GST_FORMAT_DEFAULT:
      if (src->segment.rate >= 0.0)
        position = GST_BUFFER_OFFSET_END (buf);
      else
        position = GST_BUFFER_OFFSET (buf);
      break;
    default:
      position = -1;
      break;
  }
  if (position != -1) {
    if (src->segment.rate >= 0.0) {
      /* positive rate, check if we reached the stop */
      if (src->segment.stop != -1) {
        if (position >= src->segment.stop) {
          eos = TRUE;
          position = src->segment.stop;
        }
      }
    } else {
      /* negative rate, check if we reached the start. start is always set to
       * something different from -1 */
      if (position <= src->segment.start) {
        eos = TRUE;
        position = src->segment.start;
      }
      /* when going reverse, all buffers are DISCONT */
      src->priv->discont = TRUE;
    }
    GST_OBJECT_LOCK (src);
    src->segment.position = position;
    GST_OBJECT_UNLOCK (src);
  }

  if (G_UNLIKELY (src->priv->discont)) {
    buf = gst_buffer_make_writable (buf);
    GST_BUFFER_FLAG_SET (buf, GST_BUFFER_FLAG_DISCONT);
    src->priv->discont = FALSE;
  }
  GST_LIVE_UNLOCK (src);

  ret = gst_pad_push (pad, buf);
  if (G_UNLIKELY (ret != GST_FLOW_OK)) {
    GST_INFO_OBJECT (src, "pausing after gst_pad_push() = %s",
        gst_flow_get_name (ret));
    goto pause;
  }

  if (G_UNLIKELY (eos)) {
    GST_INFO_OBJECT (src, "pausing after end of segment");
    ret = GST_FLOW_UNEXPECTED;
    goto pause;
  }

done:
  return;

  /* special cases */
flushing:
  {
    GST_DEBUG_OBJECT (src, "we are flushing");
    GST_LIVE_UNLOCK (src);
    ret = GST_FLOW_WRONG_STATE;
    goto pause;
  }
pause:
  {
    const gchar *reason = gst_flow_get_name (ret);
    GstEvent *event;

    GST_DEBUG_OBJECT (src, "pausing task, reason %s", reason);
    src->running = FALSE;
    gst_pad_pause_task (pad);
    if (ret == GST_FLOW_UNEXPECTED) {
      gboolean flag_segment;
      GstFormat format;
      gint64 position;

      /* perform EOS logic */
      flag_segment = (src->segment.flags & GST_SEEK_FLAG_SEGMENT) != 0;
      format = src->segment.format;
      position = src->segment.position;

      if (flag_segment) {
        GstMessage *message;

        message = gst_message_new_segment_done (GST_OBJECT_CAST (src),
            format, position);
        gst_message_set_seqnum (message, src->priv->seqnum);
        gst_element_post_message (GST_ELEMENT_CAST (src), message);
      } else {
        event = gst_event_new_eos ();
        gst_event_set_seqnum (event, src->priv->seqnum);
        gst_pad_push_event (pad, event);
        src->priv->last_sent_eos = TRUE;
      }
    } else if (ret == GST_FLOW_NOT_LINKED || ret <= GST_FLOW_UNEXPECTED) {
      event = gst_event_new_eos ();
      gst_event_set_seqnum (event, src->priv->seqnum);
      /* for fatal errors we post an error message, post the error
       * first so the app knows about the error first.
       * Also don't do this for WRONG_STATE because it happens
       * due to flushing and posting an error message because of
       * that is the wrong thing to do, e.g. when we're doing
       * a flushing seek. */
      GST_ELEMENT_ERROR (src, STREAM, FAILED,
          (_("Internal data flow error.")),
          ("streaming task paused, reason %s (%d)", reason, ret));
      gst_pad_push_event (pad, event);
      src->priv->last_sent_eos = TRUE;
    }
    goto done;
  }
null_buffer:
  {
    GST_ELEMENT_ERROR (src, STREAM, FAILED,
        (_("Internal data flow error.")), ("element returned NULL buffer"));
    GST_LIVE_UNLOCK (src);
    goto done;
  }
}

/* default negotiation code.
 *
 * Take intersection between src and sink pads, take first
 * caps and fixate.
 */
static gboolean
gst_base_src_default_negotiate (GstBaseSrc * basesrc)
{
  GstCaps *thiscaps;
  GstCaps *caps = NULL;
  GstCaps *peercaps = NULL;
  gboolean result = FALSE;

  /* first see what is possible on our source pad */
  thiscaps = gst_pad_get_caps (GST_BASE_SRC_PAD (basesrc), NULL);
  GST_DEBUG_OBJECT (basesrc, "caps of src: %" GST_PTR_FORMAT, thiscaps);
  /* nothing or anything is allowed, we're done */
  if (thiscaps == NULL || gst_caps_is_any (thiscaps))
    goto no_nego_needed;

  if (G_UNLIKELY (gst_caps_is_empty (thiscaps)))
    goto no_caps;

  /* get the peer caps */
  peercaps = gst_pad_peer_get_caps (GST_BASE_SRC_PAD (basesrc), thiscaps);
  GST_DEBUG_OBJECT (basesrc, "caps of peer: %" GST_PTR_FORMAT, peercaps);
  if (peercaps) {
    /* The result is already a subset of our caps */
    caps = peercaps;
    gst_caps_unref (thiscaps);
  } else {
    /* no peer, work with our own caps then */
    caps = thiscaps;
  }
  if (caps && !gst_caps_is_empty (caps)) {
    caps = gst_caps_make_writable (caps);

    /* take first (and best, since they are sorted) possibility */
    gst_caps_truncate (caps);

    /* now fixate */
    GST_DEBUG_OBJECT (basesrc, "have caps: %" GST_PTR_FORMAT, caps);
    if (gst_caps_is_any (caps)) {
      /* hmm, still anything, so element can do anything and
       * nego is not needed */
      result = TRUE;
    } else {
      gst_pad_fixate_caps (GST_BASE_SRC_PAD (basesrc), caps);
      GST_DEBUG_OBJECT (basesrc, "fixated to: %" GST_PTR_FORMAT, caps);
      if (gst_caps_is_fixed (caps)) {
        /* yay, fixed caps, use those then, it's possible that the subclass does
         * not accept this caps after all and we have to fail. */
        result = gst_base_src_setcaps (basesrc, caps);
      }
    }
    gst_caps_unref (caps);
  } else {
    GST_DEBUG_OBJECT (basesrc, "no common caps");
  }
  return result;

no_nego_needed:
  {
    GST_DEBUG_OBJECT (basesrc, "no negotiation needed");
    if (thiscaps)
      gst_caps_unref (thiscaps);
    return TRUE;
  }
no_caps:
  {
    GST_ELEMENT_ERROR (basesrc, STREAM, FORMAT,
        ("No supported formats found"),
        ("This element did not produce valid caps"));
    if (thiscaps)
      gst_caps_unref (thiscaps);
    return TRUE;
  }
}

static gboolean
gst_base_src_negotiate (GstBaseSrc * basesrc)
{
  GstBaseSrcClass *bclass;
  gboolean result = TRUE;

  bclass = GST_BASE_SRC_GET_CLASS (basesrc);

  if (bclass->negotiate)
    result = bclass->negotiate (basesrc);

  return result;
}

static gboolean
gst_base_src_start (GstBaseSrc * basesrc)
{
  GstBaseSrcClass *bclass;
  gboolean result;
  guint64 size;
  gboolean seekable;
  GstFormat format;

  if (GST_OBJECT_FLAG_IS_SET (basesrc, GST_BASE_SRC_STARTED))
    return TRUE;

  GST_DEBUG_OBJECT (basesrc, "starting source");

  basesrc->num_buffers_left = basesrc->num_buffers;

  GST_OBJECT_LOCK (basesrc);
  gst_segment_init (&basesrc->segment, basesrc->segment.format);
  GST_OBJECT_UNLOCK (basesrc);

  basesrc->running = FALSE;
  basesrc->priv->segment_pending = FALSE;

  bclass = GST_BASE_SRC_GET_CLASS (basesrc);
  if (bclass->start)
    result = bclass->start (basesrc);
  else
    result = TRUE;

  if (!result)
    goto could_not_start;

  GST_OBJECT_FLAG_SET (basesrc, GST_BASE_SRC_STARTED);

  format = basesrc->segment.format;

  /* figure out the size */
  if (format == GST_FORMAT_BYTES) {
    if (bclass->get_size) {
      if (!(result = bclass->get_size (basesrc, &size)))
        size = -1;
    } else {
      result = FALSE;
      size = -1;
    }
    GST_DEBUG_OBJECT (basesrc, "setting size %" G_GUINT64_FORMAT, size);
    /* only update the size when operating in bytes, subclass is supposed
     * to set duration in the start method for other formats */
    GST_OBJECT_LOCK (basesrc);
    basesrc->segment.duration = size;
    GST_OBJECT_UNLOCK (basesrc);
  } else {
    size = -1;
  }

  GST_DEBUG_OBJECT (basesrc,
      "format: %s, have size: %d, size: %" G_GUINT64_FORMAT ", duration: %"
      G_GINT64_FORMAT, gst_format_get_name (format), result, size,
      basesrc->segment.duration);

  seekable = gst_base_src_seekable (basesrc);
  GST_DEBUG_OBJECT (basesrc, "is seekable: %d", seekable);

  /* update for random access flag */
  basesrc->random_access = seekable && format == GST_FORMAT_BYTES;

  GST_DEBUG_OBJECT (basesrc, "is random_access: %d", basesrc->random_access);

  /* run typefind if we are random_access and the typefinding is enabled. */
  if (basesrc->random_access && basesrc->typefind && size != -1) {
    GstCaps *caps;

    if (!(caps = gst_type_find_helper (basesrc->srcpad, size)))
      goto typefind_failed;

    result = gst_base_src_setcaps (basesrc, caps);
    gst_caps_unref (caps);
  } else {
    /* use class or default negotiate function */
    if (!(result = gst_base_src_negotiate (basesrc)))
      goto could_not_negotiate;
  }

  return result;

  /* ERROR */
could_not_start:
  {
    GST_DEBUG_OBJECT (basesrc, "could not start");
    /* subclass is supposed to post a message. We don't have to call _stop. */
    return FALSE;
  }
could_not_negotiate:
  {
    GST_DEBUG_OBJECT (basesrc, "could not negotiate, stopping");
    GST_ELEMENT_ERROR (basesrc, STREAM, FORMAT,
        ("Could not negotiate format"), ("Check your filtered caps, if any"));
    /* we must call stop */
    gst_base_src_stop (basesrc);
    return FALSE;
  }
typefind_failed:
  {
    GST_DEBUG_OBJECT (basesrc, "could not typefind, stopping");
    GST_ELEMENT_ERROR (basesrc, STREAM, TYPE_NOT_FOUND, (NULL), (NULL));
    /* we must call stop */
    gst_base_src_stop (basesrc);
    return FALSE;
  }
}

static gboolean
gst_base_src_stop (GstBaseSrc * basesrc)
{
  GstBaseSrcClass *bclass;
  gboolean result = TRUE;

  if (!GST_OBJECT_FLAG_IS_SET (basesrc, GST_BASE_SRC_STARTED))
    return TRUE;

  GST_DEBUG_OBJECT (basesrc, "stopping source");

  bclass = GST_BASE_SRC_GET_CLASS (basesrc);
  if (bclass->stop)
    result = bclass->stop (basesrc);

  if (result)
    GST_OBJECT_FLAG_UNSET (basesrc, GST_BASE_SRC_STARTED);

  return result;
}

/* start or stop flushing dataprocessing
 */
static gboolean
gst_base_src_set_flushing (GstBaseSrc * basesrc,
    gboolean flushing, gboolean live_play, gboolean unlock, gboolean * playing)
{
  GstBaseSrcClass *bclass;

  bclass = GST_BASE_SRC_GET_CLASS (basesrc);

  if (flushing && unlock) {
    /* unlock any subclasses, we need to do this before grabbing the
     * LIVE_LOCK since we hold this lock before going into ::create. We pass an
     * unlock to the params because of backwards compat (see seek handler)*/
    if (bclass->unlock)
      bclass->unlock (basesrc);
  }

  /* the live lock is released when we are blocked, waiting for playing or
   * when we sync to the clock. */
  GST_LIVE_LOCK (basesrc);
  if (playing)
    *playing = basesrc->live_running;
  basesrc->priv->flushing = flushing;
  if (flushing) {
    /* if we are locked in the live lock, signal it to make it flush */
    basesrc->live_running = TRUE;

    /* clear pending EOS if any */
    g_atomic_int_set (&basesrc->priv->pending_eos, FALSE);

    /* step 1, now that we have the LIVE lock, clear our unlock request */
    if (bclass->unlock_stop)
      bclass->unlock_stop (basesrc);

    /* step 2, unblock clock sync (if any) or any other blocking thing */
    if (basesrc->clock_id)
      gst_clock_id_unschedule (basesrc->clock_id);
  } else {
    /* signal the live source that it can start playing */
    basesrc->live_running = live_play;

    /* When unlocking drop all delayed events */
    if (unlock) {
      GST_OBJECT_LOCK (basesrc);
      if (basesrc->priv->pending_events) {
        g_list_foreach (basesrc->priv->pending_events, (GFunc) gst_event_unref,
            NULL);
        g_list_free (basesrc->priv->pending_events);
        basesrc->priv->pending_events = NULL;
        g_atomic_int_set (&basesrc->priv->have_events, FALSE);
      }
      GST_OBJECT_UNLOCK (basesrc);
    }
  }
  GST_LIVE_SIGNAL (basesrc);
  GST_LIVE_UNLOCK (basesrc);

  return TRUE;
}

/* the purpose of this function is to make sure that a live source blocks in the
 * LIVE lock or leaves the LIVE lock and continues playing. */
static gboolean
gst_base_src_set_playing (GstBaseSrc * basesrc, gboolean live_play)
{
  GstBaseSrcClass *bclass;

  bclass = GST_BASE_SRC_GET_CLASS (basesrc);

  /* unlock subclasses locked in ::create, we only do this when we stop playing. */
  if (!live_play) {
    GST_DEBUG_OBJECT (basesrc, "unlock");
    if (bclass->unlock)
      bclass->unlock (basesrc);
  }

  /* we are now able to grab the LIVE lock, when we get it, we can be
   * waiting for PLAYING while blocked in the LIVE cond or we can be waiting
   * for the clock. */
  GST_LIVE_LOCK (basesrc);
  GST_DEBUG_OBJECT (basesrc, "unschedule clock");

  /* unblock clock sync (if any) */
  if (basesrc->clock_id)
    gst_clock_id_unschedule (basesrc->clock_id);

  /* configure what to do when we get to the LIVE lock. */
  GST_DEBUG_OBJECT (basesrc, "live running %d", live_play);
  basesrc->live_running = live_play;

  if (live_play) {
    gboolean start;

    /* clear our unlock request when going to PLAYING */
    GST_DEBUG_OBJECT (basesrc, "unlock stop");
    if (bclass->unlock_stop)
      bclass->unlock_stop (basesrc);

    /* for live sources we restart the timestamp correction */
    basesrc->priv->latency = -1;
    /* have to restart the task in case it stopped because of the unlock when
     * we went to PAUSED. Only do this if we operating in push mode. */
    GST_OBJECT_LOCK (basesrc->srcpad);
    start = (GST_PAD_ACTIVATE_MODE (basesrc->srcpad) == GST_ACTIVATE_PUSH);
    GST_OBJECT_UNLOCK (basesrc->srcpad);
    if (start)
      gst_pad_start_task (basesrc->srcpad, (GstTaskFunction) gst_base_src_loop,
          basesrc->srcpad);
    GST_DEBUG_OBJECT (basesrc, "signal");
    GST_LIVE_SIGNAL (basesrc);
  }
  GST_LIVE_UNLOCK (basesrc);

  return TRUE;
}

static gboolean
gst_base_src_activate_push (GstPad * pad, gboolean active)
{
  GstBaseSrc *basesrc;
  GstEvent *event;

  basesrc = GST_BASE_SRC (GST_OBJECT_PARENT (pad));

  /* prepare subclass first */
  if (active) {
    GST_DEBUG_OBJECT (basesrc, "Activating in push mode");

    if (G_UNLIKELY (!basesrc->can_activate_push))
      goto no_push_activation;

    if (G_UNLIKELY (!gst_base_src_start (basesrc)))
      goto error_start;

    basesrc->priv->last_sent_eos = FALSE;
    basesrc->priv->discont = TRUE;
    gst_base_src_set_flushing (basesrc, FALSE, FALSE, FALSE, NULL);

    /* do initial seek, which will start the task */
    GST_OBJECT_LOCK (basesrc);
    event = basesrc->pending_seek;
    basesrc->pending_seek = NULL;
    GST_OBJECT_UNLOCK (basesrc);

    /* no need to unlock anything, the task is certainly
     * not running here. The perform seek code will start the task when
     * finished. */
    if (G_UNLIKELY (!gst_base_src_perform_seek (basesrc, event, FALSE)))
      goto seek_failed;

    if (event)
      gst_event_unref (event);
  } else {
    GST_DEBUG_OBJECT (basesrc, "Deactivating in push mode");
    /* flush all */
    gst_base_src_set_flushing (basesrc, TRUE, FALSE, TRUE, NULL);
    /* stop the task */
    gst_pad_stop_task (pad);
    /* now we can stop the source */
    if (G_UNLIKELY (!gst_base_src_stop (basesrc)))
      goto error_stop;
  }
  return TRUE;

  /* ERRORS */
no_push_activation:
  {
    GST_WARNING_OBJECT (basesrc, "Subclass disabled push-mode activation");
    return FALSE;
  }
error_start:
  {
    GST_WARNING_OBJECT (basesrc, "Failed to start in push mode");
    return FALSE;
  }
seek_failed:
  {
    GST_ERROR_OBJECT (basesrc, "Failed to perform initial seek");
    /* flush all */
    gst_base_src_set_flushing (basesrc, TRUE, FALSE, TRUE, NULL);
    /* stop the task */
    gst_pad_stop_task (pad);
    /* Stop the basesrc */
    gst_base_src_stop (basesrc);
    if (event)
      gst_event_unref (event);
    return FALSE;
  }
error_stop:
  {
    GST_DEBUG_OBJECT (basesrc, "Failed to stop in push mode");
    return FALSE;
  }
}

static gboolean
gst_base_src_activate_pull (GstPad * pad, gboolean active)
{
  GstBaseSrc *basesrc;

  basesrc = GST_BASE_SRC (GST_OBJECT_PARENT (pad));

  /* prepare subclass first */
  if (active) {
    GST_DEBUG_OBJECT (basesrc, "Activating in pull mode");
    if (G_UNLIKELY (!gst_base_src_start (basesrc)))
      goto error_start;

    /* if not random_access, we cannot operate in pull mode for now */
    if (G_UNLIKELY (!gst_base_src_is_random_access (basesrc)))
      goto no_get_range;

    /* stop flushing now but for live sources, still block in the LIVE lock when
     * we are not yet PLAYING */
    gst_base_src_set_flushing (basesrc, FALSE, FALSE, FALSE, NULL);
  } else {
    GST_DEBUG_OBJECT (basesrc, "Deactivating in pull mode");
    /* flush all, there is no task to stop */
    gst_base_src_set_flushing (basesrc, TRUE, FALSE, TRUE, NULL);

    /* don't send EOS when going from PAUSED => READY when in pull mode */
    basesrc->priv->last_sent_eos = TRUE;

    if (G_UNLIKELY (!gst_base_src_stop (basesrc)))
      goto error_stop;
  }
  return TRUE;

  /* ERRORS */
error_start:
  {
    GST_ERROR_OBJECT (basesrc, "Failed to start in pull mode");
    return FALSE;
  }
no_get_range:
  {
    GST_ERROR_OBJECT (basesrc, "Cannot operate in pull mode, stopping");
    gst_base_src_stop (basesrc);
    return FALSE;
  }
error_stop:
  {
    GST_ERROR_OBJECT (basesrc, "Failed to stop in pull mode");
    return FALSE;
  }
}

static GstStateChangeReturn
gst_base_src_change_state (GstElement * element, GstStateChange transition)
{
  GstBaseSrc *basesrc;
  GstStateChangeReturn result;
  gboolean no_preroll = FALSE;

  basesrc = GST_BASE_SRC (element);

  switch (transition) {
    case GST_STATE_CHANGE_NULL_TO_READY:
      break;
    case GST_STATE_CHANGE_READY_TO_PAUSED:
      no_preroll = gst_base_src_is_live (basesrc);
      break;
    case GST_STATE_CHANGE_PAUSED_TO_PLAYING:
      GST_DEBUG_OBJECT (basesrc, "PAUSED->PLAYING");
      if (gst_base_src_is_live (basesrc)) {
        /* now we can start playback */
        gst_base_src_set_playing (basesrc, TRUE);
      }
      break;
    default:
      break;
  }

  if ((result =
          GST_ELEMENT_CLASS (parent_class)->change_state (element,
              transition)) == GST_STATE_CHANGE_FAILURE)
    goto failure;

  switch (transition) {
    case GST_STATE_CHANGE_PLAYING_TO_PAUSED:
      GST_DEBUG_OBJECT (basesrc, "PLAYING->PAUSED");
      if (gst_base_src_is_live (basesrc)) {
        /* make sure we block in the live lock in PAUSED */
        gst_base_src_set_playing (basesrc, FALSE);
        no_preroll = TRUE;
      }
      break;
    case GST_STATE_CHANGE_PAUSED_TO_READY:
    {
      GstEvent **event_p, *event;

      /* we don't need to unblock anything here, the pad deactivation code
       * already did this */

      /* FIXME, deprecate this behaviour, it is very dangerous.
       * the prefered way of sending EOS downstream is by sending
       * the EOS event to the element */
      if (!basesrc->priv->last_sent_eos) {
        GST_DEBUG_OBJECT (basesrc, "Sending EOS event");
        event = gst_event_new_eos ();
        gst_event_set_seqnum (event, basesrc->priv->seqnum);
        gst_pad_push_event (basesrc->srcpad, event);
        basesrc->priv->last_sent_eos = TRUE;
      }
      g_atomic_int_set (&basesrc->priv->pending_eos, FALSE);
      event_p = &basesrc->pending_seek;
      gst_event_replace (event_p, NULL);
      break;
    }
    case GST_STATE_CHANGE_READY_TO_NULL:
      break;
    default:
      break;
  }

  if (no_preroll && result == GST_STATE_CHANGE_SUCCESS)
    result = GST_STATE_CHANGE_NO_PREROLL;

  return result;

  /* ERRORS */
failure:
  {
    GST_DEBUG_OBJECT (basesrc, "parent failed state change");
    return result;
  }
}<|MERGE_RESOLUTION|>--- conflicted
+++ resolved
@@ -2040,14 +2040,9 @@
   /* keep track of current position and update duration.
    * segment is in bytes, we checked that above. */
   GST_OBJECT_LOCK (src);
-<<<<<<< HEAD
+  updated = (src->segment.duration != size);
   src->segment.duration = size;
   src->segment.position = offset;
-=======
-  updated = (src->segment.duration != size);
-  gst_segment_set_duration (&src->segment, GST_FORMAT_BYTES, size);
-  gst_segment_set_last_stop (&src->segment, GST_FORMAT_BYTES, offset);
->>>>>>> 57df1887
   GST_OBJECT_UNLOCK (src);
 
   /* If we updated the duration and doing forward playback, we
