/* GStreamer
 * Copyright (C) 2005 Wim Taymans <wim@fluendo.com>
 * Copyright (C) 2008 Mark Nauwelaerts <mnauw@users.sourceforge.net>
 *
 * gstcollectpads2.h:
 *
 * This library is free software; you can redistribute it and/or
 * modify it under the terms of the GNU Library General Public
 * License as published by the Free Software Foundation; either
 * version 2 of the License, or (at your option) any later version.
 *
 * This library is distributed in the hope that it will be useful,
 * but WITHOUT ANY WARRANTY; without even the implied warranty of
 * MERCHANTABILITY or FITNESS FOR A PARTICULAR PURPOSE.  See the GNU
 * Library General Public License for more details.
 *
 * You should have received a copy of the GNU Library General Public
 * License along with this library; if not, write to the
 * Free Software Foundation, Inc., 59 Temple Place - Suite 330,
 * Boston, MA 02111-1307, USA.
 */

#ifndef __GST_COLLECT_PADS2_H__
#define __GST_COLLECT_PADS2_H__

#include <gst/gst.h>

G_BEGIN_DECLS

#define GST_TYPE_COLLECT_PADS2            (gst_collect_pads2_get_type())
#define GST_COLLECT_PADS2(obj)            (G_TYPE_CHECK_INSTANCE_CAST((obj),GST_TYPE_COLLECT_PADS2,GstCollectPads2))
#define GST_COLLECT_PADS2_CLASS(klass)    (G_TYPE_CHECK_CLASS_CAST((klass),GST_TYPE_COLLECT_PADS2,GstCollectPads2Class))
#define GST_COLLECT_PADS2_GET_CLASS(obj)  (G_TYPE_INSTANCE_GET_CLASS ((obj),GST_TYPE_COLLECT_PADS2,GstCollectPads2Class))
#define GST_IS_COLLECT_PADS2(obj)         (G_TYPE_CHECK_INSTANCE_TYPE((obj),GST_TYPE_COLLECT_PADS2))
#define GST_IS_COLLECT_PADS2_CLASS(klass) (G_TYPE_CHECK_CLASS_TYPE((klass),GST_TYPE_COLLECT_PADS2))

typedef struct _GstCollectData2 GstCollectData2;
typedef struct _GstCollectData2Private GstCollectData2Private;
typedef struct _GstCollectPads2 GstCollectPads2;
typedef struct _GstCollectPads2Private GstCollectPads2Private;
typedef struct _GstCollectPads2Class GstCollectPads2Class;

/**
 * GstCollectData2DestroyNotify:
 * @data: the #GstCollectData2 that will be freed
 *
 * A function that will be called when the #GstCollectData2 will be freed.
 * It is passed the pointer to the structure and should free any custom
 * memory and resources allocated for it.
 *
 * Since: 0.10.36
 */
typedef void (*GstCollectData2DestroyNotify) (GstCollectData2 *data);

/**
 * GstCollectPads2StateFlags:
 * @GST_COLLECT_PADS2_STATE_EOS:         Set if collectdata's pad is EOS.
 * @GST_COLLECT_PADS2_STATE_FLUSHING:    Set if collectdata's pad is flushing.
 * @GST_COLLECT_PADS2_STATE_NEW_SEGMENT: Set if collectdata's pad received a
 *                                      new_segment event.
 * @GST_COLLECT_PADS2_STATE_WAITING:     Set if collectdata's pad must be waited
 *                                      for when collecting.
 * @GST_COLLECT_PADS2_STATE_LOCKED:      Set collectdata's pad WAITING state must
 *                                      not be changed.
 * #GstCollectPads2StateFlags indicate private state of a collectdata('s pad).
 *
 * Since: 0.10.36
 */
typedef enum {
  GST_COLLECT_PADS2_STATE_EOS = 1 << 0,
  GST_COLLECT_PADS2_STATE_FLUSHING = 1 << 1,
  GST_COLLECT_PADS2_STATE_NEW_SEGMENT = 1 << 2,
  GST_COLLECT_PADS2_STATE_WAITING = 1 << 3,
  GST_COLLECT_PADS2_STATE_LOCKED = 1 << 4
} GstCollectPads2StateFlags;

/**
 * GST_COLLECT_PADS2_STATE:
 * @data: a #GstCollectData2.
 *
 * A flags word containing #GstCollectPads2StateFlags flags set
 * on this collected pad.
 *
 * Since: 0.10.36
 */
#define GST_COLLECT_PADS2_STATE(data)                 (((GstCollectData2 *) data)->state)
/**
 * GST_COLLECT_PADS2_STATE_IS_SET:
 * @data: a #GstCollectData2.
 * @flag: the #GstCollectPads2StateFlags to check.
 *
 * Gives the status of a specific flag on a collected pad.
 *
 * Since: 0.10.36
 */
#define GST_COLLECT_PADS2_STATE_IS_SET(data,flag)     !!(GST_COLLECT_PADS2_STATE (data) & flag)
/**
 * GST_COLLECT_PADS2_STATE_SET:
 * @data: a #GstCollectData2.
 * @flag: the #GstCollectPads2StateFlags to set.
 *
 * Sets a state flag on a collected pad.
 *
 * Since: 0.10.36
 */
#define GST_COLLECT_PADS2_STATE_SET(data,flag)        (GST_COLLECT_PADS2_STATE (data) |= flag)
/**
 * GST_COLLECT_PADS2_STATE_UNSET:
 * @data: a #GstCollectData2.
 * @flag: the #GstCollectPads2StateFlags to clear.
 *
 * Clears a state flag on a collected pad.
 *
 * Since: 0.10.36
 */
#define GST_COLLECT_PADS2_STATE_UNSET(data,flag)      (GST_COLLECT_PADS2_STATE (data) &= ~(flag))

/**
 * GstCollectData2:
 * @collect: owner #GstCollectPads2
 * @pad: #GstPad managed by this data
 * @buffer: currently queued buffer.
 * @pos: position in the buffer
 * @segment: last segment received.
 *
 * Structure used by the collect_pads2.
 *
 * Since: 0.10.36
 */
struct _GstCollectData2
{
  /* with STREAM_LOCK of @collect */
  GstCollectPads2       *collect;
  GstPad                *pad;
  GstBuffer             *buffer;
  guint                  pos;
  GstSegment             segment;

  /*< private >*/
  /* state: bitfield for easier extension;
   * eos, flushing, new_segment, waiting */
  GstCollectPads2StateFlags    state;

  GstCollectData2Private *priv;

  gpointer _gst_reserved[GST_PADDING];
};

/**
 * GstCollectPads2Function:
 * @pads: the #GstCollectPads2 that trigered the callback
 * @user_data: user data passed to gst_collect_pads2_set_function()
 *
 * A function that will be called when all pads have received data.
 *
 * Returns: #GST_FLOW_OK for success
 *
 * Since: 0.10.36
 */
typedef GstFlowReturn (*GstCollectPads2Function) (GstCollectPads2 *pads, gpointer user_data);

/**
 * GstCollectPads2BufferFunction:
 * @pads: the #GstCollectPads2 that trigered the callback
 * @data: the #GstCollectData2 of pad that has received the buffer
 * @buffer: the #GstBuffer
 * @user_data: user data passed to gst_collect_pads2_set_buffer_function()
 *
 * A function that will be called when a (considered oldest) buffer can be muxed.
 * If all pads have reached EOS, this function is called with NULL @buffer
 * and NULL @data.
 *
 * Returns: #GST_FLOW_OK for success
 *
 * Since: 0.10.36
 */
typedef GstFlowReturn (*GstCollectPads2BufferFunction) (GstCollectPads2 *pads, GstCollectData2 *data,
                                                        GstBuffer *buffer, gpointer user_data);

/**
 * GstCollectPads2CompareFunction:
 * @pads: the #GstCollectPads that is comparing the timestamps
 * @data1: the first #GstCollectData2
 * @timestamp1: the first timestamp
 * @data2: the second #GstCollectData2
 * @timestamp2: the second timestamp
 * @user_data: user data passed to gst_collect_pads2_set_compare_function()
 *
 * A function for comparing two timestamps of buffers or newsegments collected on one pad.
 *
 * Returns: Integer less than zero when first timestamp is deemed older than the second one.
 *          Zero if the timestamps are deemed equally old.
 *          Integer greate than zero when second timestamp is deemed older than the first one.
 *
 * Since: 0.10.36
 */
typedef gint (*GstCollectPads2CompareFunction) (GstCollectPads2 *pads,
                                                GstCollectData2 * data1, GstClockTime timestamp1,
                                                GstCollectData2 * data2, GstClockTime timestamp2,
                                                gpointer user_data);

/**
 * GstCollectPads2EventFunction:
 * @pads: the #GstCollectPads2 that trigered the callback
 * @pad: the #GstPad that received an event
 * @event: the #GstEvent received
 * @user_data: user data passed to gst_collect_pads2_set_event_function()
 *
 * A function that will be called while processing an event. It takes
 * ownership of the event and is responsible for forwarding
 * events downstream (with gst_pad_event_default()) or dropping events.
 *
 * The STREAM_START, CAPS, STREAM_CONFIG, SEGMENT and EOS events should
 * usually be dropped by this function.
 *
 * Returns: %TRUE if the pad could handle the event
 *
 * Since: 0.10.36
 */
typedef gboolean (*GstCollectPads2EventFunction)        (GstCollectPads2 *pads, GstCollectData2 * pad,
                                                         GstEvent * event, gpointer user_data);


/**
 * GstCollectPads2ClipFunction:
 * @pads: a #GstCollectPads2
 * @data: a #GstCollectData2
 * @inbuffer: the input #GstBuffer
 * @outbuffer: the output #GstBuffer
 * @user_data: user data
 *
 * A function that will be called when @inbuffer is received on the pad managed
 * by @data in the collecpad object @pads.
 *
 * The function should use the segment of @data and the negotiated media type on
 * the pad to perform clipping of @inbuffer.
 *
 * This function takes ownership of @inbuffer and should output a buffer in
 * @outbuffer or return %NULL in @outbuffer if the buffer should be dropped.
 *
 * Returns: a #GstFlowReturn that corresponds to the result of clipping.
 *
 * Since: 0.10.36
 */
typedef GstFlowReturn (*GstCollectPads2ClipFunction) (GstCollectPads2 *pads, GstCollectData2 *data,
                                                   GstBuffer *inbuffer, GstBuffer **outbuffer,
                                                   gpointer user_data);

/**
 * GST_COLLECT_PADS2_GET_STREAM_LOCK:
 * @pads: a #GstCollectPads2
 *
 * Get the stream lock of @pads. The stream lock is used to coordinate and
 * serialize execution among the various streams being collected, and in
 * protecting the resources used to accomplish this.
 *
 * Since: 0.10.36
 */
#define GST_COLLECT_PADS2_GET_STREAM_LOCK(pads) (&((GstCollectPads2 *)pads)->stream_lock)
/**
 * GST_COLLECT_PADS2_STREAM_LOCK:
 * @pads: a #GstCollectPads2
 *
 * Lock the stream lock of @pads.
 *
 * Since: 0.10.36
 */
#define GST_COLLECT_PADS2_STREAM_LOCK(pads)     (g_rec_mutex_lock(GST_COLLECT_PADS2_GET_STREAM_LOCK (pads)))
/**
 * GST_COLLECT_PADS2_STREAM_UNLOCK:
 * @pads: a #GstCollectPads2
 *
 * Unlock the stream lock of @pads.
 *
 * Since: 0.10.36
 */
#define GST_COLLECT_PADS2_STREAM_UNLOCK(pads)   (g_rec_mutex_unlock(GST_COLLECT_PADS2_GET_STREAM_LOCK (pads)))

/**
 * GstCollectPads2:
 * @data: #GList of #GstCollectData2 managed by this #GstCollectPads2.
 *
 * Collectpads object.
 *
 * Since: 0.10.36
 */
struct _GstCollectPads2 {
  GstObject      object;

  /*< public >*/ /* with LOCK and/or STREAM_LOCK */
  GSList        *data;                  /* list of CollectData items */

  /*< private >*/
<<<<<<< HEAD
  GRecMutex      stream_lock;          /* used to serialize collection among several streams */
  /* with LOCK and/or STREAM_LOCK*/
  gboolean       started;

  /* with STREAM_LOCK */
  guint32        cookie;                /* @data list cookie */
  guint          numpads;               /* number of pads in @data */
  guint          queuedpads;            /* number of pads with a buffer */
  guint          eospads;               /* number of pads that are EOS */
  GstClockTime   earliest_time;         /* Current earliest time */
  GstCollectData2 *earliest_data;       /* Pad data for current earliest time */

  /* with LOCK */
  GSList        *pad_list;              /* updated pad list */
  guint32        pad_cookie;            /* updated cookie */

  GstCollectPads2Function func;         /* function and user_data for callback */
  gpointer       user_data;
  GstCollectPads2BufferFunction buffer_func;    /* function and user_data for buffer callback */
  gpointer       buffer_user_data;
  GstCollectPads2CompareFunction compare_func;
  gpointer       compare_user_data;
  GstCollectPads2EventFunction event_func; /* function and data for event callback */
  gpointer       event_user_data;
  GstCollectPads2ClipFunction clip_func;
  gpointer       clip_user_data;

  /* no other lock needed */
  GMutex         evt_lock;              /* these make up sort of poor man's event signaling */
  GCond          evt_cond;
  guint32        evt_cookie;

  gpointer _gst_reserved[GST_PADDING];
=======
  GStaticRecMutex stream_lock;		/* used to serialize collection among several streams */

  GstCollectPads2Private *priv;

  gpointer _gst_reserved[GST_PADDING];

>>>>>>> 9945b2cd
};

struct _GstCollectPads2Class {
  GstObjectClass parent_class;

  /*< private >*/
  gpointer _gst_reserved[GST_PADDING];
};

GType gst_collect_pads2_get_type(void);

/* creating the object */
GstCollectPads2*        gst_collect_pads2_new           (void);

/* set the callbacks */
void            gst_collect_pads2_set_function         (GstCollectPads2 *pads,
                                                        GstCollectPads2Function func,
                                                        gpointer user_data);
void            gst_collect_pads2_set_buffer_function  (GstCollectPads2 *pads,
                                                        GstCollectPads2BufferFunction func,
                                                        gpointer user_data);
void            gst_collect_pads2_set_event_function   (GstCollectPads2 *pads,
                                                        GstCollectPads2EventFunction func,
                                                        gpointer user_data);
void            gst_collect_pads2_set_compare_function (GstCollectPads2 *pads,
                                                        GstCollectPads2CompareFunction func,
                                                        gpointer user_data);
void            gst_collect_pads2_set_clip_function    (GstCollectPads2 *pads,
                                                        GstCollectPads2ClipFunction clipfunc,
                                                        gpointer user_data);

/* pad management */
GstCollectData2* gst_collect_pads2_add_pad      (GstCollectPads2 *pads, GstPad *pad, guint size);
GstCollectData2* gst_collect_pads2_add_pad_full (GstCollectPads2 *pads, GstPad *pad, guint size,
                                                 GstCollectData2DestroyNotify destroy_notify,
                                                 gboolean lock);
gboolean        gst_collect_pads2_remove_pad    (GstCollectPads2 *pads, GstPad *pad);
gboolean        gst_collect_pads2_is_active     (GstCollectPads2 *pads, GstPad *pad);

/* start/stop collection */
GstFlowReturn   gst_collect_pads2_collect       (GstCollectPads2 *pads);
GstFlowReturn   gst_collect_pads2_collect_range (GstCollectPads2 *pads, guint64 offset, guint length);

void            gst_collect_pads2_start         (GstCollectPads2 *pads);
void            gst_collect_pads2_stop          (GstCollectPads2 *pads);
void            gst_collect_pads2_set_flushing  (GstCollectPads2 *pads, gboolean flushing);

/* get collected buffers */
GstBuffer*      gst_collect_pads2_peek          (GstCollectPads2 *pads, GstCollectData2 *data);
GstBuffer*      gst_collect_pads2_pop           (GstCollectPads2 *pads, GstCollectData2 *data);

/* get collected bytes */
guint           gst_collect_pads2_available     (GstCollectPads2 *pads);
guint           gst_collect_pads2_flush         (GstCollectPads2 *pads, GstCollectData2 *data,
                                                 guint size);
GstBuffer*      gst_collect_pads2_read_buffer   (GstCollectPads2 * pads, GstCollectData2 * data,
                                                 guint size);
GstBuffer*      gst_collect_pads2_take_buffer   (GstCollectPads2 * pads, GstCollectData2 * data,
                                                 guint size);

/* setting and unsetting waiting mode */
void            gst_collect_pads2_set_waiting   (GstCollectPads2 *pads, GstCollectData2 *data,
                                                 gboolean waiting);

/* convenience helper */
GstFlowReturn	gst_collect_pads2_clip_running_time (GstCollectPads2 * pads,
						GstCollectData2 * cdata, GstBuffer * buf, GstBuffer ** outbuf,
                                                gpointer user_data);


G_END_DECLS

#endif /* __GST_COLLECT_PADS22_H__ */<|MERGE_RESOLUTION|>--- conflicted
+++ resolved
@@ -291,48 +291,11 @@
   GSList        *data;                  /* list of CollectData items */
 
   /*< private >*/
-<<<<<<< HEAD
   GRecMutex      stream_lock;          /* used to serialize collection among several streams */
-  /* with LOCK and/or STREAM_LOCK*/
-  gboolean       started;
-
-  /* with STREAM_LOCK */
-  guint32        cookie;                /* @data list cookie */
-  guint          numpads;               /* number of pads in @data */
-  guint          queuedpads;            /* number of pads with a buffer */
-  guint          eospads;               /* number of pads that are EOS */
-  GstClockTime   earliest_time;         /* Current earliest time */
-  GstCollectData2 *earliest_data;       /* Pad data for current earliest time */
-
-  /* with LOCK */
-  GSList        *pad_list;              /* updated pad list */
-  guint32        pad_cookie;            /* updated cookie */
-
-  GstCollectPads2Function func;         /* function and user_data for callback */
-  gpointer       user_data;
-  GstCollectPads2BufferFunction buffer_func;    /* function and user_data for buffer callback */
-  gpointer       buffer_user_data;
-  GstCollectPads2CompareFunction compare_func;
-  gpointer       compare_user_data;
-  GstCollectPads2EventFunction event_func; /* function and data for event callback */
-  gpointer       event_user_data;
-  GstCollectPads2ClipFunction clip_func;
-  gpointer       clip_user_data;
-
-  /* no other lock needed */
-  GMutex         evt_lock;              /* these make up sort of poor man's event signaling */
-  GCond          evt_cond;
-  guint32        evt_cookie;
+
+  GstCollectPads2Private *priv;
 
   gpointer _gst_reserved[GST_PADDING];
-=======
-  GStaticRecMutex stream_lock;		/* used to serialize collection among several streams */
-
-  GstCollectPads2Private *priv;
-
-  gpointer _gst_reserved[GST_PADDING];
-
->>>>>>> 9945b2cd
 };
 
 struct _GstCollectPads2Class {
