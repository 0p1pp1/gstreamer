/*
 * mpegtspacketizer.c -
 * Copyright (C) 2007, 2008 Alessandro Decina, Zaheer Merali
 *
 * Authors:
 *   Zaheer Merali <zaheerabbas at merali dot org>
 *   Alessandro Decina <alessandro@nnva.org>
 *
 * This library is free software; you can redistribute it and/or
 * modify it under the terms of the GNU Library General Public
 * License as published by the Free Software Foundation; either
 * version 2 of the License, or (at your option) any later version.
 *
 * This library is distributed in the hope that it will be useful,
 * but WITHOUT ANY WARRANTY; without even the implied warranty of
 * MERCHANTABILITY or FITNESS FOR A PARTICULAR PURPOSE.  See the GNU
 * Library General Public License for more details.
 *
 * You should have received a copy of the GNU Library General Public
 * License along with this library; if not, write to the
 * Free Software Foundation, Inc., 59 Temple Place - Suite 330,
 * Boston, MA 02111-1307, USA.
 */

#include <string.h>

/* FIXME 0.11: suppress warnings for deprecated API such as GValueArray
 * with newer GLib versions (>= 2.31.0) */
#define GLIB_DISABLE_DEPRECATION_WARNINGS

/* Skew calculation pameters */
#define MAX_TIME	(2 * GST_SECOND)

/* maximal PCR time */
#define PCR_MAX_VALUE (((((guint64)1)<<33) * 300) + 298)
#define PTS_DTS_MAX_VALUE (((guint64)1) << 33)

#include "mpegtspacketizer.h"
#include "gstmpegdesc.h"

GST_DEBUG_CATEGORY_STATIC (mpegts_packetizer_debug);
#define GST_CAT_DEFAULT mpegts_packetizer_debug

static GQuark QUARK_PAT;
static GQuark QUARK_TRANSPORT_STREAM_ID;
static GQuark QUARK_PROGRAM_NUMBER;
static GQuark QUARK_PID;
static GQuark QUARK_PROGRAMS;

static GQuark QUARK_PMT;
static GQuark QUARK_PCR_PID;
static GQuark QUARK_VERSION_NUMBER;
static GQuark QUARK_DESCRIPTORS;
static GQuark QUARK_STREAM_TYPE;
static GQuark QUARK_STREAMS;

static GQuark QUARK_NIT;
static GQuark QUARK_NETWORK_ID;
static GQuark QUARK_CURRENT_NEXT_INDICATOR;
static GQuark QUARK_ACTUAL_NETWORK;
static GQuark QUARK_NETWORK_NAME;
static GQuark QUARK_ORIGINAL_NETWORK_ID;
static GQuark QUARK_TRANSPORTS;

static GQuark QUARK_SDT;
static GQuark QUARK_ACTUAL_TRANSPORT_STREAM;
static GQuark QUARK_SERVICES;

static GQuark QUARK_EIT;
static GQuark QUARK_SERVICE_ID;
static GQuark QUARK_PRESENT_FOLLOWING;
static GQuark QUARK_SEGMENT_LAST_SECTION_NUMBER;
static GQuark QUARK_LAST_TABLE_ID;
static GQuark QUARK_EVENTS;


#define MPEGTS_PACKETIZER_GET_PRIVATE(obj)  \
   (G_TYPE_INSTANCE_GET_PRIVATE ((obj), GST_TYPE_MPEGTS_PACKETIZER, MpegTSPacketizerPrivate))

static void _init_local (void);
G_DEFINE_TYPE_EXTENDED (MpegTSPacketizer2, mpegts_packetizer, G_TYPE_OBJECT, 0,
    _init_local ());

typedef struct
{
  guint64 offset;               /* offset in upstream */
  guint64 pcr;                  /* pcr (wraparound not fixed) */
} MpegTSPacketizerOffset;

struct _MpegTSPacketizerPrivate
{
  /* Used for bitrate calculation */
  /* FIXME : Replace this later on with a balanced tree or sequence */
  guint64 first_offset;
  guint64 first_pcr;
  GstClockTime first_pcr_ts;
  guint64 last_offset;
  guint64 last_pcr;
  GstClockTime last_pcr_ts;

  /* Reference offset */
  guint64 refoffset;

  guint nb_seen_offsets;
};

static void mpegts_packetizer_dispose (GObject * object);
static void mpegts_packetizer_finalize (GObject * object);
static gchar *convert_to_utf8 (const gchar * text, gint length, guint start,
    const gchar * encoding, gboolean is_multibyte, GError ** error);
static gchar *get_encoding (const gchar * text, guint * start_text,
    gboolean * is_multibyte);
static gchar *get_encoding_and_convert (const gchar * text, guint length);
static GstClockTime calculate_skew (MpegTSPacketizer2 * packetizer,
    guint64 pcrtime, GstClockTime time);
static void record_pcr (MpegTSPacketizer2 * packetizer, guint64 pcr,
    guint64 offset);
static void mpegts_packetizer_reset_skew (MpegTSPacketizer2 * packetizer);

#define CONTINUITY_UNSET 255
#define MAX_CONTINUITY 15
#define VERSION_NUMBER_UNSET 255
#define TABLE_ID_UNSET 0xFF
#define PACKET_SYNC_BYTE 0x47

static gint
mpegts_packetizer_stream_subtable_compare (gconstpointer a, gconstpointer b)
{
  MpegTSPacketizerStreamSubtable *asub, *bsub;

  asub = (MpegTSPacketizerStreamSubtable *) a;
  bsub = (MpegTSPacketizerStreamSubtable *) b;

  if (asub->table_id == bsub->table_id &&
      asub->subtable_extension == bsub->subtable_extension)
    return 0;
  return -1;
}

static MpegTSPacketizerStreamSubtable *
mpegts_packetizer_stream_subtable_new (guint8 table_id,
    guint16 subtable_extension)
{
  MpegTSPacketizerStreamSubtable *subtable;

  subtable = g_new0 (MpegTSPacketizerStreamSubtable, 1);
  subtable->version_number = VERSION_NUMBER_UNSET;
  subtable->table_id = table_id;
  subtable->subtable_extension = subtable_extension;
  subtable->crc = 0;
  return subtable;
}

static MpegTSPacketizerStream *
mpegts_packetizer_stream_new (void)
{
  MpegTSPacketizerStream *stream;

  stream = (MpegTSPacketizerStream *) g_new0 (MpegTSPacketizerStream, 1);
  stream->section_adapter = gst_adapter_new ();
  stream->continuity_counter = CONTINUITY_UNSET;
  stream->subtables = NULL;
  stream->section_table_id = TABLE_ID_UNSET;
  return stream;
}

static void
mpegts_packetizer_stream_free (MpegTSPacketizerStream * stream)
{
  gst_adapter_clear (stream->section_adapter);
  g_object_unref (stream->section_adapter);
  g_slist_foreach (stream->subtables, (GFunc) g_free, NULL);
  g_slist_free (stream->subtables);
  g_free (stream);
}

static void
mpegts_packetizer_clear_section (MpegTSPacketizer2 * packetizer,
    MpegTSPacketizerStream * stream)
{
  gst_adapter_clear (stream->section_adapter);
  stream->continuity_counter = CONTINUITY_UNSET;
  stream->section_length = 0;
  stream->section_table_id = TABLE_ID_UNSET;
}

static void
mpegts_packetizer_class_init (MpegTSPacketizer2Class * klass)
{
  GObjectClass *gobject_class;

  g_type_class_add_private (klass, sizeof (MpegTSPacketizerPrivate));

  gobject_class = G_OBJECT_CLASS (klass);

  gobject_class->dispose = mpegts_packetizer_dispose;
  gobject_class->finalize = mpegts_packetizer_finalize;
}

static void
mpegts_packetizer_init (MpegTSPacketizer2 * packetizer)
{
  packetizer->priv = MPEGTS_PACKETIZER_GET_PRIVATE (packetizer);
  packetizer->adapter = gst_adapter_new ();
  packetizer->offset = 0;
  packetizer->empty = TRUE;
  packetizer->streams = g_new0 (MpegTSPacketizerStream *, 8192);
  packetizer->know_packet_size = FALSE;
  packetizer->calculate_skew = FALSE;
  packetizer->calculate_offset = FALSE;
  mpegts_packetizer_reset_skew (packetizer);

  packetizer->priv->first_offset = -1;
  packetizer->priv->first_pcr = -1;
  packetizer->priv->first_pcr_ts = GST_CLOCK_TIME_NONE;
  packetizer->priv->last_offset = -1;
  packetizer->priv->last_pcr = -1;
  packetizer->priv->last_pcr_ts = GST_CLOCK_TIME_NONE;
  packetizer->priv->nb_seen_offsets = 0;
  packetizer->priv->refoffset = -1;
}

static void
mpegts_packetizer_dispose (GObject * object)
{
  MpegTSPacketizer2 *packetizer = GST_MPEGTS_PACKETIZER (object);

  if (!packetizer->disposed) {
    if (packetizer->know_packet_size && packetizer->caps != NULL) {
      gst_caps_unref (packetizer->caps);
      packetizer->caps = NULL;
      packetizer->know_packet_size = FALSE;
    }
    if (packetizer->streams) {
      int i;
      for (i = 0; i < 8192; i++) {
        if (packetizer->streams[i])
          mpegts_packetizer_stream_free (packetizer->streams[i]);
      }
      g_free (packetizer->streams);
    }

    gst_adapter_clear (packetizer->adapter);
    g_object_unref (packetizer->adapter);
    packetizer->disposed = TRUE;
    packetizer->offset = 0;
    packetizer->empty = TRUE;
  }

  if (G_OBJECT_CLASS (mpegts_packetizer_parent_class)->dispose)
    G_OBJECT_CLASS (mpegts_packetizer_parent_class)->dispose (object);
}

static void
mpegts_packetizer_finalize (GObject * object)
{
  if (G_OBJECT_CLASS (mpegts_packetizer_parent_class)->finalize)
    G_OBJECT_CLASS (mpegts_packetizer_parent_class)->finalize (object);
}

static inline guint64
mpegts_packetizer_compute_pcr (const guint8 * data)
{
  guint32 pcr1;
  guint16 pcr2;
  guint64 pcr, pcr_ext;

  pcr1 = GST_READ_UINT32_BE (data);
  pcr2 = GST_READ_UINT16_BE (data + 4);
  pcr = ((guint64) pcr1) << 1;
  pcr |= (pcr2 & 0x8000) >> 15;
  pcr_ext = (pcr2 & 0x01ff);
  return pcr * 300 + pcr_ext % 300;
}

static gboolean
mpegts_packetizer_parse_adaptation_field_control (MpegTSPacketizer2 *
    packetizer, MpegTSPacketizerPacket * packet)
{
  guint8 length, afcflags;
  guint8 *data;

  length = *packet->data++;

  /* an adaptation field with length 0 is valid and
   * can be used to insert a single stuffing byte */
  if (!length) {
    packet->afc_flags = 0;
    return TRUE;
  }

  if (packet->adaptation_field_control == 0x02) {
    /* no payload, adaptation field of 183 bytes */
    if (length != 183) {
      GST_DEBUG ("PID %d afc == 0x%x and length %d != 183",
          packet->pid, packet->adaptation_field_control, length);
    }
  } else if (length > 182) {
    GST_DEBUG ("PID %d afc == 0x%01x and length %d > 182",
        packet->pid, packet->adaptation_field_control, length);
  }

  if (packet->data + length > packet->data_end) {
    GST_DEBUG ("PID %d afc length %d overflows the buffer current %d max %d",
        packet->pid, length, (gint) (packet->data - packet->data_start),
        (gint) (packet->data_end - packet->data_start));
    return FALSE;
  }

  data = packet->data;
  packet->data += length;

  afcflags = packet->afc_flags = *data++;

  /* PCR */
  if (afcflags & MPEGTS_AFC_PCR_FLAG) {
    packet->pcr = mpegts_packetizer_compute_pcr (data);
    *data += 6;
    GST_DEBUG ("pcr %" G_GUINT64_FORMAT " (%" GST_TIME_FORMAT ")",
        packet->pcr, GST_TIME_ARGS (PCRTIME_TO_GSTTIME (packet->pcr)));

    if (packetizer->calculate_skew)
      GST_BUFFER_TIMESTAMP (packet->buffer) =
          calculate_skew (packetizer, packet->pcr,
          GST_BUFFER_TIMESTAMP (packet->buffer));
    if (packetizer->calculate_offset)
      record_pcr (packetizer, packet->pcr, packet->offset);
  }

  /* OPCR */
  if (afcflags & MPEGTS_AFC_OPCR_FLAG) {
    packet->opcr = mpegts_packetizer_compute_pcr (data);
    /* *data += 6; */
    GST_DEBUG ("opcr %" G_GUINT64_FORMAT " (%" GST_TIME_FORMAT ")",
        packet->pcr, GST_TIME_ARGS (PCRTIME_TO_GSTTIME (packet->pcr)));
  }

  return TRUE;
}

static gboolean
mpegts_packetizer_parse_packet (MpegTSPacketizer2 * packetizer,
    MpegTSPacketizerPacket * packet)
{
  guint8 *data;

  data = packet->data_start;
  data++;

  packet->payload_unit_start_indicator = (*data >> 6) & 0x01;
  packet->pid = GST_READ_UINT16_BE (data) & 0x1FFF;
  data += 2;

  packet->adaptation_field_control = (*data >> 4) & 0x03;
  packet->continuity_counter = *data & 0x0F;
  data += 1;

  packet->data = data;

  gst_buffer_unmap (packet->buffer, &packet->bufmap);

  if (packet->adaptation_field_control & 0x02)
    if (!mpegts_packetizer_parse_adaptation_field_control (packetizer, packet))
      return FALSE;

  if (packet->adaptation_field_control & 0x01)
    packet->payload = packet->data;
  else
    packet->payload = NULL;

  return TRUE;
}

static gboolean
mpegts_packetizer_parse_section_header (MpegTSPacketizer2 * packetizer,
    MpegTSPacketizerStream * stream, MpegTSPacketizerSection * section)
{
  GstMapInfo map;
  guint8 tmp;
  guint8 *data, *crc_data;
  MpegTSPacketizerStreamSubtable *subtable;
  GSList *subtable_list = NULL;

  section->complete = TRUE;

  /* get the section buffer, pass the ownership to the caller */
  section->buffer = gst_adapter_take_buffer (stream->section_adapter,
      3 + stream->section_length);
  gst_buffer_map (section->buffer, &map, GST_MAP_READ);
  data = map.data;
  GST_BUFFER_OFFSET (section->buffer) = stream->offset;

  section->table_id = *data++;
  /* if table_id is 0 (pat) then ignore the subtable extension */
  if ((data[0] & 0x80) == 0 || section->table_id == 0)
    section->subtable_extension = 0;
  else
    section->subtable_extension = GST_READ_UINT16_BE (data + 2);

  subtable = mpegts_packetizer_stream_subtable_new (section->table_id,
      section->subtable_extension);

  subtable_list = g_slist_find_custom (stream->subtables, subtable,
      mpegts_packetizer_stream_subtable_compare);
  if (subtable_list) {
    g_free (subtable);
    subtable = (MpegTSPacketizerStreamSubtable *) (subtable_list->data);
  } else {
    stream->subtables = g_slist_prepend (stream->subtables, subtable);
  }

  section->section_length = GST_READ_UINT16_BE (data) & 0x0FFF;
  data += 2;

  /* skip to the version byte */
  data += 2;

  tmp = *data++;
  section->version_number = (tmp >> 1) & 0x1F;
  section->current_next_indicator = tmp & 0x01;

  if (!section->current_next_indicator)
    goto not_applicable;

  /* CRC is at the end of the section */
  crc_data = map.data + map.size - 4;
  section->crc = GST_READ_UINT32_BE (crc_data);

  if (section->version_number == subtable->version_number &&
      section->crc == subtable->crc)
    goto not_applicable;

  subtable->version_number = section->version_number;
  subtable->crc = section->crc;
  stream->section_table_id = section->table_id;

  gst_buffer_unmap (section->buffer, &map);

  return TRUE;

not_applicable:
  GST_LOG
      ("not applicable pid %d table_id %d subtable_extension %d, current_next %d version %d, crc 0x%x",
      section->pid, section->table_id, section->subtable_extension,
      section->current_next_indicator, section->version_number, section->crc);
  section->complete = FALSE;
  gst_buffer_unmap (section->buffer, &map);
  gst_buffer_unref (section->buffer);
  return TRUE;
}

static gboolean
mpegts_packetizer_parse_descriptors (MpegTSPacketizer2 * packetizer,
    guint8 ** buffer, guint8 * buffer_end, GValueArray * descriptors)
{
  guint8 length;
  guint8 *data;
  GValue value = { 0 };
  GString *desc;

  data = *buffer;

  while (data < buffer_end) {
    data++;                     /* skip tag */
    length = *data++;

    if (data + length > buffer_end) {
      GST_WARNING ("invalid descriptor length %d now at %d max %d", length,
          (gint) (data - *buffer), (gint) (buffer_end - *buffer));
      goto error;
    }

    /* include length */
    desc = g_string_new_len ((gchar *) data - 2, length + 2);
    data += length;
    /* G_TYPE_GSTRING is a GBoxed type and is used so properly marshalled from python */
    g_value_init (&value, G_TYPE_GSTRING);
    g_value_take_boxed (&value, desc);
    g_value_array_append (descriptors, &value);
    g_value_unset (&value);
  }

  if (data != buffer_end) {
    GST_WARNING ("descriptors size %d expected %d", (gint) (data - *buffer),
        (gint) (buffer_end - *buffer));
    goto error;
  }

  *buffer = data;

  return TRUE;
error:
  return FALSE;
}

GstStructure *
mpegts_packetizer_parse_pat (MpegTSPacketizer2 * packetizer,
    MpegTSPacketizerSection * section)
{
  GstStructure *pat_info = NULL;
  GstMapInfo map;
  guint8 *data, *end;
  guint transport_stream_id;
  guint8 tmp;
  guint program_number;
  guint pmt_pid;
  GValue entries = { 0 };
  GValue value = { 0 };
  GstStructure *entry = NULL;
  gchar *struct_name;

  gst_buffer_map (section->buffer, &map, GST_MAP_READ);
  data = map.data;

  section->table_id = *data++;
  section->section_length = GST_READ_UINT16_BE (data) & 0x0FFF;
  data += 2;

  transport_stream_id = GST_READ_UINT16_BE (data);
  data += 2;

  tmp = *data++;
  section->version_number = (tmp >> 1) & 0x1F;
  section->current_next_indicator = tmp & 0x01;

  /* skip section_number and last_section_number */
  data += 2;

  pat_info = gst_structure_new_id (QUARK_PAT,
      QUARK_TRANSPORT_STREAM_ID, G_TYPE_UINT, transport_stream_id, NULL);
  g_value_init (&entries, GST_TYPE_LIST);

  /* stop at the CRC */
  end = map.data + map.size;

  while (data < end - 4) {
    program_number = GST_READ_UINT16_BE (data);
    data += 2;

    pmt_pid = GST_READ_UINT16_BE (data) & 0x1FFF;
    data += 2;

    struct_name = g_strdup_printf ("program-%d", program_number);
    entry = gst_structure_new_empty (struct_name);
    g_free (struct_name);
    gst_structure_id_set (entry, QUARK_PROGRAM_NUMBER, G_TYPE_UINT,
        program_number, QUARK_PID, G_TYPE_UINT, pmt_pid, NULL);

    g_value_init (&value, GST_TYPE_STRUCTURE);
    g_value_take_boxed (&value, entry);
    gst_value_list_append_value (&entries, &value);
    g_value_unset (&value);
  }

  gst_structure_id_set_value (pat_info, QUARK_PROGRAMS, &entries);
  g_value_unset (&entries);

  gst_buffer_unmap (section->buffer, &map);

  if (data != end - 4) {
    /* FIXME: check the CRC before parsing the packet */
    GST_ERROR ("at the end of PAT data != end - 4");
    gst_structure_free (pat_info);

    return NULL;
  }

  return pat_info;
}

GstStructure *
mpegts_packetizer_parse_pmt (MpegTSPacketizer2 * packetizer,
    MpegTSPacketizerSection * section)
{
  GstStructure *pmt = NULL;
  GstMapInfo map;
  guint8 *data, *end;
  guint16 program_number;
  guint8 tmp;
  guint pcr_pid;
  guint program_info_length;
  guint8 stream_type;
  guint16 pid;
  guint stream_info_length;
  GValueArray *descriptors;
  GValue stream_value = { 0 };
  GValue programs = { 0 };
  GstStructure *stream_info = NULL;
  gchar *struct_name;

  gst_buffer_map (section->buffer, &map, GST_MAP_READ);
  data = map.data;

  /* fixed header + CRC == 16 */
  if (map.size < 16) {
    GST_WARNING ("PID %d invalid PMT size %d",
        section->pid, section->section_length);
    goto error;
  }

  end = map.data + map.size;

  section->table_id = *data++;
  section->section_length = GST_READ_UINT16_BE (data) & 0x0FFF;
  data += 2;

  program_number = GST_READ_UINT16_BE (data);
  data += 2;

  GST_DEBUG ("Parsing %d Program Map Table", program_number);

  tmp = *data++;
  section->version_number = (tmp >> 1) & 0x1F;
  section->current_next_indicator = tmp & 0x01;

  /* skip section_number and last_section_number */
  data += 2;

  pcr_pid = GST_READ_UINT16_BE (data) & 0x1FFF;
  data += 2;

  program_info_length = GST_READ_UINT16_BE (data) & 0x0FFF;
  data += 2;

  pmt = gst_structure_new_id (QUARK_PMT,
      QUARK_PROGRAM_NUMBER, G_TYPE_UINT, program_number,
      QUARK_PCR_PID, G_TYPE_UINT, pcr_pid,
      QUARK_VERSION_NUMBER, G_TYPE_UINT, section->version_number, NULL);

  if (program_info_length) {
    /* check that the buffer is large enough to contain at least
     * program_info_length bytes + CRC */
    if (data + program_info_length + 4 > end) {
      GST_WARNING ("PID %d invalid program info length %d left %d",
          section->pid, program_info_length, (gint) (end - data));
      goto error;
    }

    descriptors = g_value_array_new (0);
    if (!mpegts_packetizer_parse_descriptors (packetizer,
            &data, data + program_info_length, descriptors)) {
      g_value_array_free (descriptors);
      goto error;
    }

    gst_structure_id_set (pmt, QUARK_DESCRIPTORS, G_TYPE_VALUE_ARRAY,
        descriptors, NULL);
    g_value_array_free (descriptors);
  }

  g_value_init (&programs, GST_TYPE_LIST);
  /* parse entries, cycle until there's space for another entry (at least 5
   * bytes) plus the CRC */
  while (data <= end - 4 - 5) {
    stream_type = *data++;
    GST_DEBUG ("Stream type 0x%02x found", stream_type);

    pid = GST_READ_UINT16_BE (data) & 0x1FFF;
    data += 2;

    stream_info_length = GST_READ_UINT16_BE (data) & 0x0FFF;
    data += 2;

    if (data + stream_info_length + 4 > end) {
      GST_WARNING ("PID %d invalid stream info length %d left %d", section->pid,
          stream_info_length, (gint) (end - data));
      g_value_unset (&programs);
      goto error;
    }

    struct_name = g_strdup_printf ("pid-%d", pid);
    stream_info = gst_structure_new_empty (struct_name);
    g_free (struct_name);
    gst_structure_id_set (stream_info,
        QUARK_PID, G_TYPE_UINT, pid, QUARK_STREAM_TYPE, G_TYPE_UINT,
        stream_type, NULL);

    if (stream_info_length) {
      /* check for AC3 descriptor */
      GstMPEGDescriptor *desc =
          gst_mpeg_descriptor_parse (data, stream_info_length);
      if (desc != NULL) {
        /* DVB AC3 */
        guint8 *desc_data;
        if (gst_mpeg_descriptor_find (desc, DESC_DVB_AC3)) {
          gst_structure_set (stream_info, "has-ac3", G_TYPE_BOOLEAN, TRUE,
              NULL);
        }

        /* DATA BROADCAST ID */
        desc_data = gst_mpeg_descriptor_find (desc, DESC_DVB_DATA_BROADCAST_ID);
        if (desc_data) {
          guint16 data_broadcast_id;
          data_broadcast_id =
              DESC_DVB_DATA_BROADCAST_ID_data_broadcast_id (desc_data);
          gst_structure_set (stream_info, "data-broadcast-id", G_TYPE_UINT,
              data_broadcast_id, NULL);
        }

        /* DATA BROADCAST */
        desc_data = gst_mpeg_descriptor_find (desc, DESC_DVB_DATA_BROADCAST);
        if (desc_data) {
          GstStructure *databroadcast_info;
          guint16 data_broadcast_id;
          guint8 component_tag;
          data_broadcast_id =
              DESC_DVB_DATA_BROADCAST_data_broadcast_id (desc_data);
          component_tag = DESC_DVB_DATA_BROADCAST_component_tag (desc_data);
          databroadcast_info = gst_structure_new ("data-broadcast", "id",
              G_TYPE_UINT, data_broadcast_id, "component-tag", component_tag,
              NULL);
          gst_structure_set (stream_info, "data-broadcast", GST_TYPE_STRUCTURE,
              databroadcast_info, NULL);
        }

        /* DVB CAROUSEL IDENTIFIER */
        desc_data =
            gst_mpeg_descriptor_find (desc, DESC_DVB_CAROUSEL_IDENTIFIER);
        if (desc_data) {
          guint32 carousel_id;
          carousel_id = DESC_DVB_CAROUSEL_IDENTIFIER_carousel_id (desc_data);
          gst_structure_set (stream_info, "carousel-id", G_TYPE_UINT,
              carousel_id, NULL);
        }

        /* DVB STREAM IDENTIFIER */
        desc_data = gst_mpeg_descriptor_find (desc, DESC_DVB_STREAM_IDENTIFIER);
        if (desc_data) {
          guint8 component_tag;
          component_tag = DESC_DVB_STREAM_IDENTIFIER_component_tag (desc_data);
          gst_structure_set (stream_info, "component-tag", G_TYPE_UINT,
              component_tag, NULL);
        }

        /* ISO 639 LANGUAGE */
        desc_data = gst_mpeg_descriptor_find (desc, DESC_ISO_639_LANGUAGE);
        if (desc_data && DESC_ISO_639_LANGUAGE_codes_n (desc_data)) {
          gchar *lang_code;
          gchar *language_n = (gchar *)
              DESC_ISO_639_LANGUAGE_language_code_nth (desc_data, 0);
          lang_code = g_strndup (language_n, 3);
          gst_structure_set (stream_info, "lang-code", G_TYPE_STRING,
              lang_code, NULL);
          g_free (lang_code);
        }

        gst_mpeg_descriptor_free (desc);
      }

      descriptors = g_value_array_new (0);
      if (!mpegts_packetizer_parse_descriptors (packetizer,
              &data, data + stream_info_length, descriptors)) {
        g_value_unset (&programs);
        gst_structure_free (stream_info);
        g_value_array_free (descriptors);
        goto error;
      }

      gst_structure_id_set (stream_info,
          QUARK_DESCRIPTORS, G_TYPE_VALUE_ARRAY, descriptors, NULL);
      g_value_array_free (descriptors);

    }

    g_value_init (&stream_value, GST_TYPE_STRUCTURE);
    g_value_take_boxed (&stream_value, stream_info);
    gst_value_list_append_value (&programs, &stream_value);
    g_value_unset (&stream_value);
  }

  gst_structure_id_set_value (pmt, QUARK_STREAMS, &programs);
  g_value_unset (&programs);

  gst_buffer_unmap (section->buffer, &map);

  g_assert (data == end - 4);

  return pmt;

error:
  if (pmt)
    gst_structure_free (pmt);
  gst_buffer_unmap (section->buffer, &map);

  return NULL;
}

GstStructure *
mpegts_packetizer_parse_nit (MpegTSPacketizer2 * packetizer,
    MpegTSPacketizerSection * section)
{
  GstStructure *nit = NULL, *transport = NULL, *delivery_structure = NULL;
  GstMapInfo map;
  guint8 *data, *end, *entry_begin;
  guint16 network_id, transport_stream_id, original_network_id;
  guint tmp;
  guint16 descriptors_loop_length, transport_stream_loop_length;
  GValue transports = { 0 };
  GValue transport_value = { 0 };
  GValueArray *descriptors = NULL;

  GST_DEBUG ("NIT");

  gst_buffer_map (section->buffer, &map, GST_MAP_READ);
  data = map.data;

  /* fixed header + CRC == 16 */
  if (map.size < 23) {
    GST_WARNING ("PID %d invalid NIT size %d",
        section->pid, section->section_length);
    goto error;
  }

  end = map.data + map.size;

  section->table_id = *data++;
  section->section_length = GST_READ_UINT16_BE (data) & 0x0FFF;
  data += 2;

  if (data + section->section_length != end) {
    GST_WARNING ("PID %d invalid NIT section length %d expected %d",
        section->pid, section->section_length, (gint) (end - data));
    goto error;
  }

  network_id = GST_READ_UINT16_BE (data);
  data += 2;

  tmp = *data++;
  section->version_number = (tmp >> 1) & 0x1F;
  section->current_next_indicator = tmp & 0x01;

  /* skip section_number and last_section_number */
  data += 2;

  descriptors_loop_length = GST_READ_UINT16_BE (data) & 0x0FFF;
  data += 2;

  nit = gst_structure_new_id (QUARK_NIT,
      QUARK_NETWORK_ID, G_TYPE_UINT, network_id,
      QUARK_VERSION_NUMBER, G_TYPE_UINT, section->version_number,
      QUARK_CURRENT_NEXT_INDICATOR, G_TYPE_UINT,
      section->current_next_indicator, QUARK_ACTUAL_NETWORK, G_TYPE_BOOLEAN,
      section->table_id == 0x40, NULL);

  /* see if the buffer is large enough */
  if (descriptors_loop_length) {
    guint8 *networkname_descriptor;
    GstMPEGDescriptor *mpegdescriptor;

    if (data + descriptors_loop_length > end - 4) {
      GST_WARNING ("PID %d invalid NIT descriptors loop length %d",
          section->pid, descriptors_loop_length);
      gst_structure_free (nit);
      goto error;
    }
    mpegdescriptor = gst_mpeg_descriptor_parse (data, descriptors_loop_length);
    networkname_descriptor =
        gst_mpeg_descriptor_find (mpegdescriptor, DESC_DVB_NETWORK_NAME);
    if (networkname_descriptor != NULL) {
      gchar *networkname_tmp;

      /* No need to bounds check this value as it comes from the descriptor length itself */
      guint8 networkname_length =
          DESC_DVB_NETWORK_NAME_length (networkname_descriptor);
      gchar *networkname =
          (gchar *) DESC_DVB_NETWORK_NAME_text (networkname_descriptor);

      networkname_tmp =
          get_encoding_and_convert (networkname, networkname_length);
      gst_structure_id_set (nit, QUARK_NETWORK_NAME, G_TYPE_STRING,
          networkname_tmp, NULL);
      g_free (networkname_tmp);
    }
    gst_mpeg_descriptor_free (mpegdescriptor);

    descriptors = g_value_array_new (0);
    if (!mpegts_packetizer_parse_descriptors (packetizer,
            &data, data + descriptors_loop_length, descriptors)) {
      gst_structure_free (nit);
      g_value_array_free (descriptors);
      goto error;
    }

    gst_structure_id_set (nit, QUARK_DESCRIPTORS, G_TYPE_VALUE_ARRAY,
        descriptors, NULL);
    g_value_array_free (descriptors);
  }

  transport_stream_loop_length = GST_READ_UINT16_BE (data) & 0x0FFF;
  data += 2;

  g_value_init (&transports, GST_TYPE_LIST);
  /* read up to the CRC */
  while (transport_stream_loop_length - 4 > 0) {
    gchar *transport_name;

    entry_begin = data;

    if (transport_stream_loop_length < 10) {
      /* each entry must be at least 6 bytes (+ 4bytes CRC) */
      GST_WARNING ("PID %d invalid NIT entry size %d",
          section->pid, transport_stream_loop_length);
      goto error;
    }

    transport_stream_id = GST_READ_UINT16_BE (data);
    data += 2;

    original_network_id = GST_READ_UINT16_BE (data);
    data += 2;

    descriptors_loop_length = GST_READ_UINT16_BE (data) & 0x0FFF;
    data += 2;

    transport_name = g_strdup_printf ("transport-%d", transport_stream_id);
    transport = gst_structure_new_empty (transport_name);
    g_free (transport_name);
    gst_structure_id_set (transport,
        QUARK_TRANSPORT_STREAM_ID, G_TYPE_UINT, transport_stream_id,
        QUARK_ORIGINAL_NETWORK_ID, G_TYPE_UINT, original_network_id, NULL);

    if (descriptors_loop_length) {
      GstMPEGDescriptor *mpegdescriptor;
      guint8 *delivery;

      if (data + descriptors_loop_length > end - 4) {
        GST_WARNING ("PID %d invalid NIT entry %d descriptors loop length %d",
            section->pid, transport_stream_id, descriptors_loop_length);
        gst_structure_free (transport);
        goto error;
      }
      mpegdescriptor =
          gst_mpeg_descriptor_parse (data, descriptors_loop_length);

      if ((delivery =
              gst_mpeg_descriptor_find (mpegdescriptor,
                  DESC_DVB_SATELLITE_DELIVERY_SYSTEM))) {

        guint8 *frequency_bcd =
            DESC_DVB_SATELLITE_DELIVERY_SYSTEM_frequency (delivery);
        guint32 frequency =
            10 * ((frequency_bcd[3] & 0x0F) +
            10 * ((frequency_bcd[3] & 0xF0) >> 4) +
            100 * (frequency_bcd[2] & 0x0F) +
            1000 * ((frequency_bcd[2] & 0xF0) >> 4) +
            10000 * (frequency_bcd[1] & 0x0F) +
            100000 * ((frequency_bcd[1] & 0xF0) >> 4) +
            1000000 * (frequency_bcd[0] & 0x0F) +
            10000000 * ((frequency_bcd[0] & 0xF0) >> 4));
        guint8 *orbital_bcd =
            DESC_DVB_SATELLITE_DELIVERY_SYSTEM_orbital_position (delivery);
        gfloat orbital =
            (orbital_bcd[1] & 0x0F) / 10. + ((orbital_bcd[1] & 0xF0) >> 4) +
            10 * (orbital_bcd[0] & 0x0F) + 100 * ((orbital_bcd[0] & 0xF0) >> 4);
        gboolean east =
            DESC_DVB_SATELLITE_DELIVERY_SYSTEM_west_east_flag (delivery);
        guint8 polarization =
            DESC_DVB_SATELLITE_DELIVERY_SYSTEM_polarization (delivery);
        const gchar *polarization_str;
        guint8 modulation =
            DESC_DVB_SATELLITE_DELIVERY_SYSTEM_modulation (delivery);
        const gchar *modulation_str;
        guint8 *symbol_rate_bcd =
            DESC_DVB_SATELLITE_DELIVERY_SYSTEM_symbol_rate (delivery);
        guint32 symbol_rate =
            (symbol_rate_bcd[2] & 0x0F) +
            10 * ((symbol_rate_bcd[2] & 0xF0) >> 4) +
            100 * (symbol_rate_bcd[1] & 0x0F) +
            1000 * ((symbol_rate_bcd[1] & 0xF0) >> 4) +
            10000 * (symbol_rate_bcd[0] & 0x0F) +
            100000 * ((symbol_rate_bcd[0] & 0xF0) >> 4);
        guint8 fec_inner =
            DESC_DVB_SATELLITE_DELIVERY_SYSTEM_fec_inner (delivery);
        const gchar *fec_inner_str;

        switch (polarization) {
          case 0:
            polarization_str = "horizontal";
            break;
          case 1:
            polarization_str = "vertical";
            break;
          case 2:
            polarization_str = "left";
            break;
          case 3:
            polarization_str = "right";
            break;
          default:
            polarization_str = "";
        }
        switch (fec_inner) {
          case 0:
            fec_inner_str = "undefined";
            break;
          case 1:
            fec_inner_str = "1/2";
            break;
          case 2:
            fec_inner_str = "2/3";
            break;
          case 3:
            fec_inner_str = "3/4";
            break;
          case 4:
            fec_inner_str = "5/6";
            break;
          case 5:
            fec_inner_str = "7/8";
            break;
          case 6:
            fec_inner_str = "8/9";
            break;
          case 0xF:
            fec_inner_str = "none";
            break;
          default:
            fec_inner_str = "reserved";
        }
        switch (modulation) {
          case 0x00:
            modulation_str = "undefined";
            break;
          case 0x01:
            modulation_str = "QAM16";
            break;
          case 0x02:
            modulation_str = "QAM32";
            break;
          case 0x03:
            modulation_str = "QAM64";
            break;
          case 0x04:
            modulation_str = "QAM128";
            break;
          case 0x05:
            modulation_str = "QAM256";
            break;
          default:
            modulation_str = "reserved";
        }
        delivery_structure = gst_structure_new ("satellite",
            "orbital", G_TYPE_FLOAT, orbital,
            "east-or-west", G_TYPE_STRING, east ? "east" : "west",
            "modulation", G_TYPE_STRING, modulation_str,
            "frequency", G_TYPE_UINT, frequency,
            "polarization", G_TYPE_STRING, polarization_str,
            "symbol-rate", G_TYPE_UINT, symbol_rate,
            "inner-fec", G_TYPE_STRING, fec_inner_str, NULL);
        gst_structure_set (transport, "delivery", GST_TYPE_STRUCTURE,
            delivery_structure, NULL);
      } else if ((delivery =
              gst_mpeg_descriptor_find (mpegdescriptor,
                  DESC_DVB_TERRESTRIAL_DELIVERY_SYSTEM))) {

        guint32 frequency =
            DESC_DVB_TERRESTRIAL_DELIVERY_SYSTEM_frequency (delivery) * 10;
        guint8 bandwidth =
            DESC_DVB_TERRESTRIAL_DELIVERY_SYSTEM_bandwidth (delivery);
        guint8 constellation =
            DESC_DVB_TERRESTRIAL_DELIVERY_SYSTEM_constellation (delivery);
        guint8 hierarchy =
            DESC_DVB_TERRESTRIAL_DELIVERY_SYSTEM_hierarchy (delivery);
        guint8 code_rate_hp =
            DESC_DVB_TERRESTRIAL_DELIVERY_SYSTEM_code_rate_hp (delivery);
        guint8 code_rate_lp =
            DESC_DVB_TERRESTRIAL_DELIVERY_SYSTEM_code_rate_lp (delivery);
        guint8 guard_interval =
            DESC_DVB_TERRESTRIAL_DELIVERY_SYSTEM_guard_interval (delivery);
        guint8 transmission_mode =
            DESC_DVB_TERRESTRIAL_DELIVERY_SYSTEM_transmission_mode (delivery);
        gboolean other_frequency =
            DESC_DVB_TERRESTRIAL_DELIVERY_SYSTEM_other_frequency (delivery);
        const gchar *constellation_str, *code_rate_hp_str, *code_rate_lp_str,
            *transmission_mode_str;
        /* do the stuff */
        /* bandwidth is 8 if 0, 7 if 1, 6 if 2, reserved otherwise */
        if (bandwidth <= 2)
          bandwidth = 8 - bandwidth;
        else
          bandwidth = 0;
        switch (constellation) {
          case 0:
            constellation_str = "QPSK";
            break;
          case 1:
            constellation_str = "QAM16";
            break;
          case 2:
            constellation_str = "QAM64";
            break;
          default:
            constellation_str = "reserved";
        }
        /* hierarchy is 4 if 3, 2 if 2, 1 if 1, 0 if 0, reserved if > 3 */
        if (hierarchy <= 3) {
          if (hierarchy == 3)
            hierarchy = 4;
        } else {
          hierarchy = 0;
        }

        switch (code_rate_hp) {
          case 0:
            code_rate_hp_str = "1/2";
            break;
          case 1:
            code_rate_hp_str = "2/3";
            break;
          case 2:
            code_rate_hp_str = "3/4";
            break;
          case 3:
            code_rate_hp_str = "5/6";
            break;
          case 4:
            code_rate_hp_str = "7/8";
            break;
          default:
            code_rate_hp_str = "reserved";
        }

        switch (code_rate_lp) {
          case 0:
            code_rate_lp_str = "1/2";
            break;
          case 1:
            code_rate_lp_str = "2/3";
            break;
          case 2:
            code_rate_lp_str = "3/4";
            break;
          case 3:
            code_rate_lp_str = "5/6";
            break;
          case 4:
            code_rate_lp_str = "7/8";
            break;
          default:
            code_rate_lp_str = "reserved";
        }
        /* guard is 32 if 0, 16 if 1, 8 if 2, 4 if 3 */
        switch (guard_interval) {
          case 0:
            guard_interval = 32;
            break;
          case 1:
            guard_interval = 16;
            break;
          case 2:
            guard_interval = 8;
            break;
          case 3:
            guard_interval = 4;
            break;
          default:             /* make it default to 32 */
            guard_interval = 32;
        }
        switch (transmission_mode) {
          case 0:
            transmission_mode_str = "2k";
            break;
          case 1:
            transmission_mode_str = "8k";
            break;
          default:
            transmission_mode_str = "reserved";
        }
        delivery_structure = gst_structure_new ("terrestrial",
            "frequency", G_TYPE_UINT, frequency,
            "bandwidth", G_TYPE_UINT, bandwidth,
            "constellation", G_TYPE_STRING, constellation_str,
            "hierarchy", G_TYPE_UINT, hierarchy,
            "code-rate-hp", G_TYPE_STRING, code_rate_hp_str,
            "code-rate-lp", G_TYPE_STRING, code_rate_lp_str,
            "guard-interval", G_TYPE_UINT, guard_interval,
            "transmission-mode", G_TYPE_STRING, transmission_mode_str,
            "other-frequency", G_TYPE_BOOLEAN, other_frequency, NULL);
        gst_structure_set (transport, "delivery", GST_TYPE_STRUCTURE,
            delivery_structure, NULL);
      } else if ((delivery =
              gst_mpeg_descriptor_find (mpegdescriptor,
                  DESC_DVB_CABLE_DELIVERY_SYSTEM))) {

        guint8 *frequency_bcd =
            DESC_DVB_CABLE_DELIVERY_SYSTEM_frequency (delivery);
        /* see en 300 468 section 6.2.13.1 least significant bcd digit
         * is measured in 100Hz units so multiplier needs to be 100 to get
         * into Hz */
        guint32 frequency = 100 *
            ((frequency_bcd[3] & 0x0F) +
            10 * ((frequency_bcd[3] & 0xF0) >> 4) +
            100 * (frequency_bcd[2] & 0x0F) +
            1000 * ((frequency_bcd[2] & 0xF0) >> 4) +
            10000 * (frequency_bcd[1] & 0x0F) +
            100000 * ((frequency_bcd[1] & 0xF0) >> 4) +
            1000000 * (frequency_bcd[0] & 0x0F) +
            10000000 * ((frequency_bcd[0] & 0xF0) >> 4));
        guint8 modulation =
            DESC_DVB_CABLE_DELIVERY_SYSTEM_modulation (delivery);
        const gchar *modulation_str;
        guint8 *symbol_rate_bcd =
            DESC_DVB_CABLE_DELIVERY_SYSTEM_symbol_rate (delivery);
        guint32 symbol_rate =
            (symbol_rate_bcd[2] & 0x0F) +
            10 * ((symbol_rate_bcd[2] & 0xF0) >> 4) +
            100 * (symbol_rate_bcd[1] & 0x0F) +
            1000 * ((symbol_rate_bcd[1] & 0xF0) >> 4) +
            10000 * (symbol_rate_bcd[0] & 0x0F) +
            100000 * ((symbol_rate_bcd[0] & 0xF0) >> 4);
        guint8 fec_inner = DESC_DVB_CABLE_DELIVERY_SYSTEM_fec_inner (delivery);
        const gchar *fec_inner_str;

        switch (fec_inner) {
          case 0:
            fec_inner_str = "undefined";
            break;
          case 1:
            fec_inner_str = "1/2";
            break;
          case 2:
            fec_inner_str = "2/3";
            break;
          case 3:
            fec_inner_str = "3/4";
            break;
          case 4:
            fec_inner_str = "5/6";
            break;
          case 5:
            fec_inner_str = "7/8";
            break;
          case 6:
            fec_inner_str = "8/9";
            break;
          case 0xF:
            fec_inner_str = "none";
            break;
          default:
            fec_inner_str = "reserved";
        }
        switch (modulation) {
          case 0x00:
            modulation_str = "undefined";
            break;
          case 0x01:
            modulation_str = "QAM16";
            break;
          case 0x02:
            modulation_str = "QAM32";
            break;
          case 0x03:
            modulation_str = "QAM64";
            break;
          case 0x04:
            modulation_str = "QAM128";
            break;
          case 0x05:
            modulation_str = "QAM256";
            break;
          default:
            modulation_str = "reserved";
        }
        delivery_structure = gst_structure_new ("cable",
            "modulation", G_TYPE_STRING, modulation_str,
            "frequency", G_TYPE_UINT, frequency,
            "symbol-rate", G_TYPE_UINT, symbol_rate,
            "inner-fec", G_TYPE_STRING, fec_inner_str, NULL);
        gst_structure_set (transport, "delivery", GST_TYPE_STRUCTURE,
            delivery_structure, NULL);
      }
      /* free the temporary delivery structure */
      if (delivery_structure != NULL) {
        gst_structure_free (delivery_structure);
        delivery_structure = NULL;
      }
      if ((delivery =
              gst_mpeg_descriptor_find (mpegdescriptor,
                  DESC_DTG_LOGICAL_CHANNEL))) {
        guint8 *current_pos = delivery + 2;
        GValue channel_numbers = { 0 };

        g_value_init (&channel_numbers, GST_TYPE_LIST);
        while (current_pos < delivery + DESC_LENGTH (delivery)) {
          GstStructure *channel;
          GValue channel_value = { 0 };
          guint16 service_id = GST_READ_UINT16_BE (current_pos);
          guint16 logical_channel_number;

          current_pos += 2;
          logical_channel_number = GST_READ_UINT16_BE (current_pos) & 0x03ff;
          channel =
              gst_structure_new ("channels", "service-id", G_TYPE_UINT,
              service_id, "logical-channel-number", G_TYPE_UINT,
              logical_channel_number, NULL);
          g_value_init (&channel_value, GST_TYPE_STRUCTURE);
          g_value_take_boxed (&channel_value, channel);
          gst_value_list_append_value (&channel_numbers, &channel_value);
          g_value_unset (&channel_value);
          current_pos += 2;
        }
        gst_structure_set_value (transport, "channels", &channel_numbers);
        g_value_unset (&channel_numbers);
      }
      if ((delivery =
              gst_mpeg_descriptor_find (mpegdescriptor,
                  DESC_DVB_FREQUENCY_LIST))) {
        guint8 *current_pos = delivery + 2;
        GValue frequencies = { 0 };
        guint8 type;

        type = *current_pos & 0x03;
        current_pos++;

        if (type) {
          const gchar *fieldname = NULL;
          g_value_init (&frequencies, GST_TYPE_LIST);

          while (current_pos < delivery + DESC_LENGTH (delivery) - 3) {
            guint32 freq = 0;
            guint8 *frequency_bcd = current_pos;
            GValue frequency = { 0 };

            switch (type) {
              case 0x01:
                /* satellite */
                freq =
                    10 * ((frequency_bcd[3] & 0x0F) +
                    10 * ((frequency_bcd[3] & 0xF0) >> 4) +
                    100 * (frequency_bcd[2] & 0x0F) +
                    1000 * ((frequency_bcd[2] & 0xF0) >> 4) +
                    10000 * (frequency_bcd[1] & 0x0F) +
                    100000 * ((frequency_bcd[1] & 0xF0) >> 4) +
                    1000000 * (frequency_bcd[0] & 0x0F) +
                    10000000 * ((frequency_bcd[0] & 0xF0) >> 4));
                break;
              case 0x02:
                /* cable */
                freq = 100 *
                    ((frequency_bcd[3] & 0x0F) +
                    10 * ((frequency_bcd[3] & 0xF0) >> 4) +
                    100 * (frequency_bcd[2] & 0x0F) +
                    1000 * ((frequency_bcd[2] & 0xF0) >> 4) +
                    10000 * (frequency_bcd[1] & 0x0F) +
                    100000 * ((frequency_bcd[1] & 0xF0) >> 4) +
                    1000000 * (frequency_bcd[0] & 0x0F) +
                    10000000 * ((frequency_bcd[0] & 0xF0) >> 4));
                break;
              case 0x03:
                /* terrestrial */
                freq = GST_READ_UINT32_BE (current_pos) * 10;
                break;
            }
            g_value_init (&frequency, G_TYPE_UINT);
            g_value_set_uint (&frequency, freq);
            gst_value_list_append_value (&frequencies, &frequency);
            g_value_unset (&frequency);
            current_pos += 4;
          }

          switch (type) {
            case 0x01:
              fieldname = "frequency-list-satellite";
              break;
            case 0x02:
              fieldname = "frequency-list-cable";
              break;
            case 0x03:
              fieldname = "frequency-list-terrestrial";
              break;
          }

          gst_structure_set_value (transport, fieldname, &frequencies);
          g_value_unset (&frequencies);
        }
      }
      gst_mpeg_descriptor_free (mpegdescriptor);

      descriptors = g_value_array_new (0);
      if (!mpegts_packetizer_parse_descriptors (packetizer,
              &data, data + descriptors_loop_length, descriptors)) {
        gst_structure_free (transport);
        g_value_array_free (descriptors);
        goto error;
      }

      gst_structure_id_set (transport, QUARK_DESCRIPTORS, G_TYPE_VALUE_ARRAY,
          descriptors, NULL);
      g_value_array_free (descriptors);
    }

    g_value_init (&transport_value, GST_TYPE_STRUCTURE);
    g_value_take_boxed (&transport_value, transport);
    gst_value_list_append_value (&transports, &transport_value);
    g_value_unset (&transport_value);

    transport_stream_loop_length -= data - entry_begin;
  }

  if (data != end - 4) {
    GST_WARNING ("PID %d invalid NIT parsed %d length %" G_GSIZE_FORMAT,
        section->pid, (gint) (data - map.data), map.size);
    goto error;
  }

  gst_structure_id_set_value (nit, QUARK_TRANSPORTS, &transports);
  g_value_unset (&transports);

  gst_buffer_unmap (section->buffer, &map);

  GST_DEBUG ("NIT %" GST_PTR_FORMAT, nit);

  return nit;

error:
  if (nit)
    gst_structure_free (nit);

  gst_buffer_unmap (section->buffer, &map);

  if (GST_VALUE_HOLDS_LIST (&transports))
    g_value_unset (&transports);

  return NULL;
}

GstStructure *
mpegts_packetizer_parse_sdt (MpegTSPacketizer2 * packetizer,
    MpegTSPacketizerSection * section)
{
  GstMapInfo map;
  GstStructure *sdt = NULL, *service = NULL;
  guint8 *data, *end, *entry_begin;
  guint16 transport_stream_id, original_network_id, service_id;
  guint tmp;
  guint sdt_info_length;
  guint8 running_status;
  gboolean scrambled;
  guint descriptors_loop_length;
  GValue services = { 0 };
  GValueArray *descriptors = NULL;
  GValue service_value = { 0 };

  GST_DEBUG ("SDT");

  gst_buffer_map (section->buffer, &map, GST_MAP_READ);
  data = map.data;

  /* fixed header + CRC == 16 */
  if (map.size < 14) {
    GST_WARNING ("PID %d invalid SDT size %d",
        section->pid, section->section_length);
    goto error;
  }

  end = map.data + map.size;

  section->table_id = *data++;
  section->section_length = GST_READ_UINT16_BE (data) & 0x0FFF;
  data += 2;

  if (data + section->section_length != end) {
    GST_WARNING ("PID %d invalid SDT section length %d expected %d",
        section->pid, section->section_length, (gint) (end - data));
    goto error;
  }

  transport_stream_id = GST_READ_UINT16_BE (data);
  data += 2;

  tmp = *data++;
  section->version_number = (tmp >> 1) & 0x1F;
  section->current_next_indicator = tmp & 0x01;

  /* skip section_number and last_section_number */
  data += 2;

  original_network_id = GST_READ_UINT16_BE (data);
  data += 2;

  /* skip reserved byte */
  data += 1;

  sdt = gst_structure_new_id (QUARK_SDT,
      QUARK_TRANSPORT_STREAM_ID, G_TYPE_UINT, transport_stream_id,
      QUARK_VERSION_NUMBER, G_TYPE_UINT, section->version_number,
      QUARK_CURRENT_NEXT_INDICATOR, G_TYPE_UINT,
      section->current_next_indicator, QUARK_ORIGINAL_NETWORK_ID, G_TYPE_UINT,
      original_network_id, QUARK_ACTUAL_TRANSPORT_STREAM, G_TYPE_BOOLEAN,
      section->table_id == 0x42, NULL);

  sdt_info_length = section->section_length - 8;
  g_value_init (&services, GST_TYPE_LIST);
  /* read up to the CRC */
  while (sdt_info_length - 4 > 0) {
    gchar *service_name;

    entry_begin = data;

    if (sdt_info_length < 9) {
      /* each entry must be at least 5 bytes (+4 bytes for the CRC) */
      GST_WARNING ("PID %d invalid SDT entry size %d",
          section->pid, sdt_info_length);
      goto error;
    }

    service_id = GST_READ_UINT16_BE (data);
    data += 2;

    /* EIT_schedule = ((*data & 0x02) == 2); */
    /* EIT_present_following = (*data & 0x01) == 1; */

    data += 1;
    tmp = GST_READ_UINT16_BE (data);

    running_status = (*data >> 5) & 0x07;
    scrambled = (*data >> 4) & 0x01;
    descriptors_loop_length = tmp & 0x0FFF;
    data += 2;

    /* TODO send tag event down relevant pad for channel name and provider */
    service_name = g_strdup_printf ("service-%d", service_id);
    service = gst_structure_new_empty (service_name);
    g_free (service_name);

    if (descriptors_loop_length) {
      guint8 *service_descriptor;
      GstMPEGDescriptor *mpegdescriptor;

      if (data + descriptors_loop_length > end - 4) {
        GST_WARNING ("PID %d invalid SDT entry %d descriptors loop length %d",
            section->pid, service_id, descriptors_loop_length);
        gst_structure_free (service);
        goto error;
      }
      mpegdescriptor =
          gst_mpeg_descriptor_parse (data, descriptors_loop_length);
      service_descriptor =
          gst_mpeg_descriptor_find (mpegdescriptor, DESC_DVB_SERVICE);
      if (service_descriptor != NULL) {
        gchar *servicename_tmp, *serviceprovider_name_tmp;
        guint8 serviceprovider_name_length =
            DESC_DVB_SERVICE_provider_name_length (service_descriptor);
        gchar *serviceprovider_name =
            (gchar *) DESC_DVB_SERVICE_provider_name_text (service_descriptor);
        guint8 servicename_length =
            DESC_DVB_SERVICE_name_length (service_descriptor);
        gchar *servicename =
            (gchar *) DESC_DVB_SERVICE_name_text (service_descriptor);
        if (servicename_length + serviceprovider_name_length + 2 <=
            DESC_LENGTH (service_descriptor)) {
          const gchar *running_status_tmp;
          switch (running_status) {
            case 0:
              running_status_tmp = "undefined";
              break;
            case 1:
              running_status_tmp = "not running";
              break;
            case 2:
              running_status_tmp = "starts in a few seconds";
              break;
            case 3:
              running_status_tmp = "pausing";
              break;
            case 4:
              running_status_tmp = "running";
              break;
            default:
              running_status_tmp = "reserved";
          }
          servicename_tmp =
              get_encoding_and_convert (servicename, servicename_length);
          serviceprovider_name_tmp =
              get_encoding_and_convert (serviceprovider_name,
              serviceprovider_name_length);

          gst_structure_set (service,
              "name", G_TYPE_STRING, servicename_tmp,
              "provider-name", G_TYPE_STRING, serviceprovider_name_tmp,
              "scrambled", G_TYPE_BOOLEAN, scrambled,
              "running-status", G_TYPE_STRING, running_status_tmp, NULL);

          g_free (servicename_tmp);
          g_free (serviceprovider_name_tmp);
        }
      }
      gst_mpeg_descriptor_free (mpegdescriptor);

      descriptors = g_value_array_new (0);
      if (!mpegts_packetizer_parse_descriptors (packetizer,
              &data, data + descriptors_loop_length, descriptors)) {
        gst_structure_free (service);
        g_value_array_free (descriptors);
        goto error;
      }

      gst_structure_id_set (service, QUARK_DESCRIPTORS, G_TYPE_VALUE_ARRAY,
          descriptors, NULL);

      g_value_array_free (descriptors);
    }

    g_value_init (&service_value, GST_TYPE_STRUCTURE);
    g_value_take_boxed (&service_value, service);
    gst_value_list_append_value (&services, &service_value);
    g_value_unset (&service_value);

    sdt_info_length -= data - entry_begin;
  }

  if (data != end - 4) {
    GST_WARNING ("PID %d invalid SDT parsed %d length %" G_GSIZE_FORMAT,
        section->pid, (gint) (data - map.data), map.size);
    goto error;
  }

  gst_structure_id_set_value (sdt, QUARK_SERVICES, &services);
  g_value_unset (&services);

  gst_buffer_unmap (section->buffer, &map);

  return sdt;

error:
  if (sdt)
    gst_structure_free (sdt);

  gst_buffer_unmap (section->buffer, &map);

  if (GST_VALUE_HOLDS_LIST (&services))
    g_value_unset (&services);

  return NULL;
}

GstStructure *
mpegts_packetizer_parse_eit (MpegTSPacketizer2 * packetizer,
    MpegTSPacketizerSection * section)
{
  GstStructure *eit = NULL, *event = NULL;
  guint service_id, last_table_id, segment_last_section_number;
  guint transport_stream_id, original_network_id;
  gboolean free_ca_mode;
  guint event_id, running_status;
  guint16 mjd;
  guint year, month, day, hour, minute, second;
  guint duration;
  GstMapInfo map;
  guint8 *data, *end, *duration_ptr, *utc_ptr;
  guint16 descriptors_loop_length;
  GValue events = { 0 };
  GValue event_value = { 0 };
  GValueArray *descriptors = NULL;
  gchar *event_name;
  guint tmp;

  gst_buffer_map (section->buffer, &map, GST_MAP_READ);
  data = map.data;

  /* fixed header + CRC == 16 */
  if (map.size < 18) {
    GST_WARNING ("PID %d invalid EIT size %d",
        section->pid, section->section_length);
    goto error;
  }

  end = map.data + map.size;

  section->table_id = *data++;
  section->section_length = GST_READ_UINT16_BE (data) & 0x0FFF;
  data += 2;

  if (data + section->section_length != end) {
    GST_WARNING ("PID %d invalid EIT section length %d expected %d",
        section->pid, section->section_length, (gint) (end - data));
    goto error;
  }

  service_id = GST_READ_UINT16_BE (data);
  data += 2;

  tmp = *data++;
  section->version_number = (tmp >> 1) & 0x1F;
  section->current_next_indicator = tmp & 0x01;

  /* skip section_number and last_section_number */
  data += 2;

  transport_stream_id = GST_READ_UINT16_BE (data);
  data += 2;
  original_network_id = GST_READ_UINT16_BE (data);
  data += 2;
  segment_last_section_number = *data;
  data += 1;
  last_table_id = *data;
  data += 1;

  eit = gst_structure_new_id (QUARK_EIT,
      QUARK_VERSION_NUMBER, G_TYPE_UINT, section->version_number,
      QUARK_CURRENT_NEXT_INDICATOR, G_TYPE_UINT,
      section->current_next_indicator, QUARK_SERVICE_ID, G_TYPE_UINT,
      service_id, QUARK_ACTUAL_TRANSPORT_STREAM, G_TYPE_BOOLEAN,
      (section->table_id == 0x4E || (section->table_id >= 0x50
              && section->table_id <= 0x5F)), QUARK_PRESENT_FOLLOWING,
      G_TYPE_BOOLEAN, (section->table_id == 0x4E
          || section->table_id == 0x4F), QUARK_TRANSPORT_STREAM_ID, G_TYPE_UINT,
      transport_stream_id, QUARK_ORIGINAL_NETWORK_ID, G_TYPE_UINT,
      original_network_id, QUARK_SEGMENT_LAST_SECTION_NUMBER, G_TYPE_UINT,
      segment_last_section_number, QUARK_LAST_TABLE_ID, G_TYPE_UINT,
      last_table_id, NULL);

  g_value_init (&events, GST_TYPE_LIST);
  while (data < end - 4) {
    /* 12 is the minimum entry size + CRC */
    if (end - data < 12 + 4) {
      GST_WARNING ("PID %d invalid EIT entry length %d",
          section->pid, (gint) (end - 4 - data));
      gst_structure_free (eit);
      goto error;
    }

    event_id = GST_READ_UINT16_BE (data);
    data += 2;
    /* start_and_duration = GST_READ_UINT64_BE (data); */
    duration_ptr = data + 5;
    utc_ptr = data + 2;
    mjd = GST_READ_UINT16_BE (data);
    if (mjd == G_MAXUINT16) {
      year = 1900;
      month = day = hour = minute = second = 0;
    } else {
      /* See EN 300 468 Annex C */
      year = (guint32) (((mjd - 15078.2) / 365.25));
      month = (guint8) ((mjd - 14956.1 - (guint) (year * 365.25)) / 30.6001);
      day = mjd - 14956 - (guint) (year * 365.25) - (guint) (month * 30.6001);
      if (month == 14 || month == 15) {
        year++;
        month = month - 1 - 12;
      } else {
        month--;
      }
      year += 1900;
      hour = ((utc_ptr[0] & 0xF0) >> 4) * 10 + (utc_ptr[0] & 0x0F);
      minute = ((utc_ptr[1] & 0xF0) >> 4) * 10 + (utc_ptr[1] & 0x0F);
      second = ((utc_ptr[2] & 0xF0) >> 4) * 10 + (utc_ptr[2] & 0x0F);
    }

    duration = (((duration_ptr[0] & 0xF0) >> 4) * 10 +
        (duration_ptr[0] & 0x0F)) * 60 * 60 +
        (((duration_ptr[1] & 0xF0) >> 4) * 10 +
        (duration_ptr[1] & 0x0F)) * 60 +
        ((duration_ptr[2] & 0xF0) >> 4) * 10 + (duration_ptr[2] & 0x0F);

    data += 8;
    running_status = *data >> 5;
    free_ca_mode = (*data >> 4) & 0x01;
    descriptors_loop_length = GST_READ_UINT16_BE (data) & 0x0FFF;
    data += 2;

    /* TODO: send tag event down relevant pad saying what is currently playing */
    event_name = g_strdup_printf ("event-%d", event_id);
    event = gst_structure_new (event_name,
        "event-id", G_TYPE_UINT, event_id,
        "year", G_TYPE_UINT, year,
        "month", G_TYPE_UINT, month,
        "day", G_TYPE_UINT, day,
        "hour", G_TYPE_UINT, hour,
        "minute", G_TYPE_UINT, minute,
        "second", G_TYPE_UINT, second,
        "duration", G_TYPE_UINT, duration,
        "running-status", G_TYPE_UINT, running_status,
        "free-ca-mode", G_TYPE_BOOLEAN, free_ca_mode, NULL);
    g_free (event_name);

    if (descriptors_loop_length) {
      guint8 *event_descriptor;
      GArray *component_descriptors;
      GArray *extended_event_descriptors;
      GstMPEGDescriptor *mpegdescriptor;

      if (data + descriptors_loop_length > end - 4) {
        GST_WARNING ("PID %d invalid EIT descriptors loop length %d",
            section->pid, descriptors_loop_length);
        gst_structure_free (event);
        goto error;
      }
      mpegdescriptor =
          gst_mpeg_descriptor_parse (data, descriptors_loop_length);
      event_descriptor =
          gst_mpeg_descriptor_find (mpegdescriptor, DESC_DVB_SHORT_EVENT);
      if (event_descriptor != NULL) {
        gchar *eventname_tmp, *eventdescription_tmp;
        guint8 eventname_length =
            DESC_DVB_SHORT_EVENT_name_length (event_descriptor);
        gchar *eventname =
            (gchar *) DESC_DVB_SHORT_EVENT_name_text (event_descriptor);
        guint8 eventdescription_length =
            DESC_DVB_SHORT_EVENT_description_length (event_descriptor);
        gchar *eventdescription =
            (gchar *) DESC_DVB_SHORT_EVENT_description_text (event_descriptor);
        if (eventname_length + eventdescription_length + 2 <=
            DESC_LENGTH (event_descriptor)) {

          eventname_tmp =
              get_encoding_and_convert (eventname, eventname_length);
          eventdescription_tmp =
              get_encoding_and_convert (eventdescription,
              eventdescription_length);

          gst_structure_set (event, "name", G_TYPE_STRING, eventname_tmp, NULL);
          gst_structure_set (event, "description", G_TYPE_STRING,
              eventdescription_tmp, NULL);
          g_free (eventname_tmp);
          g_free (eventdescription_tmp);
        }
      }
      extended_event_descriptors = gst_mpeg_descriptor_find_all (mpegdescriptor,
          DESC_DVB_EXTENDED_EVENT);
      if (extended_event_descriptors) {
        int i;
        guint8 *extended_descriptor;
        /*GValue extended_items = { 0 }; */
        gchar *extended_text = NULL;
        /*g_value_init (&extended_items, GST_TYPE_LIST); */
        for (i = 0; i < extended_event_descriptors->len; i++) {
          extended_descriptor = g_array_index (extended_event_descriptors,
              guint8 *, i);
          if (DESC_DVB_EXTENDED_EVENT_descriptor_number (extended_descriptor) ==
              i) {
            if (extended_text) {
              gchar *tmp;
              gchar *old_extended_text = extended_text;
              tmp = get_encoding_and_convert ((gchar *)
                  DESC_DVB_EXTENDED_EVENT_text (extended_descriptor),
                  DESC_DVB_EXTENDED_EVENT_text_length (extended_descriptor));
              extended_text = g_strdup_printf ("%s%s", extended_text, tmp);
              g_free (old_extended_text);
              g_free (tmp);
            } else {
              extended_text = get_encoding_and_convert ((gchar *)
                  DESC_DVB_EXTENDED_EVENT_text (extended_descriptor),
                  DESC_DVB_EXTENDED_EVENT_text_length (extended_descriptor));
            }
          }
        }
        if (extended_text) {
          gst_structure_set (event, "extended-text", G_TYPE_STRING,
              extended_text, NULL);
          g_free (extended_text);
        }
        g_array_free (extended_event_descriptors, TRUE);
      }

      component_descriptors = gst_mpeg_descriptor_find_all (mpegdescriptor,
          DESC_DVB_COMPONENT);
      if (component_descriptors) {
        int i;
        guint8 *comp_descriptor;
        GValue components = { 0 };
        g_value_init (&components, GST_TYPE_LIST);
        /* FIXME: do the component descriptor parsing less verbosely
         * and better...a task for 0.10.6 */
        for (i = 0; i < component_descriptors->len; i++) {
          GstStructure *component = NULL;
          GValue component_value = { 0 };
          gint widescreen = 0;  /* 0 for 4:3, 1 for 16:9, 2 for > 16:9 */
          gint freq = 25;       /* 25 or 30 measured in Hertz */
          /* gboolean highdef = FALSE; */
          gboolean panvectors = FALSE;
          const gchar *comptype = "";

          comp_descriptor = g_array_index (component_descriptors, guint8 *, i);
          switch (DESC_DVB_COMPONENT_stream_content (comp_descriptor)) {
            case 0x01:
              /* video */
              switch (DESC_DVB_COMPONENT_type (comp_descriptor)) {
                case 0x01:
                  widescreen = 0;
                  freq = 25;
                  break;
                case 0x02:
                  widescreen = 1;
                  panvectors = TRUE;
                  freq = 25;
                  break;
                case 0x03:
                  widescreen = 1;
                  panvectors = FALSE;
                  freq = 25;
                  break;
                case 0x04:
                  widescreen = 2;
                  freq = 25;
                  break;
                case 0x05:
                  widescreen = 0;
                  freq = 30;
                  break;
                case 0x06:
                  widescreen = 1;
                  panvectors = TRUE;
                  freq = 30;
                  break;
                case 0x07:
                  widescreen = 1;
                  panvectors = FALSE;
                  freq = 30;
                  break;
                case 0x08:
                  widescreen = 2;
                  freq = 30;
                  break;
                case 0x09:
                  widescreen = 0;
                  /* highdef = TRUE; */
                  freq = 25;
                  break;
                case 0x0A:
                  widescreen = 1;
                  /* highdef = TRUE; */
                  panvectors = TRUE;
                  freq = 25;
                  break;
                case 0x0B:
                  widescreen = 1;
                  /* highdef = TRUE; */
                  panvectors = FALSE;
                  freq = 25;
                  break;
                case 0x0C:
                  widescreen = 2;
                  /* highdef = TRUE; */
                  freq = 25;
                  break;
                case 0x0D:
                  widescreen = 0;
                  /* highdef = TRUE; */
                  freq = 30;
                  break;
                case 0x0E:
                  widescreen = 1;
                  /* highdef = TRUE; */
                  panvectors = TRUE;
                  freq = 30;
                  break;
                case 0x0F:
                  widescreen = 1;
                  /* highdef = TRUE; */
                  panvectors = FALSE;
                  freq = 30;
                  break;
                case 0x10:
                  widescreen = 2;
                  /* highdef = TRUE; */
                  freq = 30;
                  break;
              }
              component = gst_structure_new ("video", "high-definition",
                  G_TYPE_BOOLEAN, TRUE, "frequency", G_TYPE_INT, freq,
                  "tag", G_TYPE_INT, DESC_DVB_COMPONENT_tag (comp_descriptor),
                  NULL);
              if (widescreen == 0) {
                gst_structure_set (component, "aspect-ratio",
                    G_TYPE_STRING, "4:3", NULL);
              } else if (widescreen == 2) {
                gst_structure_set (component, "aspect-ratio", G_TYPE_STRING,
                    "> 16:9", NULL);
              } else {
                gst_structure_set (component, "aspect-ratio", G_TYPE_STRING,
                    "16:9", "pan-vectors", G_TYPE_BOOLEAN, panvectors, NULL);
              }
              break;
            case 0x02:         /* audio */
              comptype = "undefined";
              switch (DESC_DVB_COMPONENT_type (comp_descriptor)) {
                case 0x01:
                  comptype = "single channel mono";
                  break;
                case 0x02:
                  comptype = "dual channel mono";
                  break;
                case 0x03:
                  comptype = "stereo";
                  break;
                case 0x04:
                  comptype = "multi-channel multi-lingual";
                  break;
                case 0x05:
                  comptype = "surround";
                  break;
                case 0x40:
                  comptype = "audio description for the visually impaired";
                  break;
                case 0x41:
                  comptype = "audio for the hard of hearing";
                  break;
              }
              component = gst_structure_new ("audio", "type", G_TYPE_STRING,
                  comptype, "tag", G_TYPE_INT,
                  DESC_DVB_COMPONENT_tag (comp_descriptor), NULL);
              break;
            case 0x03:         /* subtitles/teletext/vbi */
              comptype = "reserved";
              switch (DESC_DVB_COMPONENT_type (comp_descriptor)) {
                case 0x01:
                  comptype = "EBU Teletext subtitles";
                  break;
                case 0x02:
                  comptype = "associated EBU Teletext";
                  break;
                case 0x03:
                  comptype = "VBI data";
                  break;
                case 0x10:
                  comptype = "Normal DVB subtitles";
                  break;
                case 0x11:
                  comptype = "Normal DVB subtitles for 4:3";
                  break;
                case 0x12:
                  comptype = "Normal DVB subtitles for 16:9";
                  break;
                case 0x13:
                  comptype = "Normal DVB subtitles for 2.21:1";
                  break;
                case 0x20:
                  comptype = "Hard of hearing DVB subtitles";
                  break;
                case 0x21:
                  comptype = "Hard of hearing DVB subtitles for 4:3";
                  break;
                case 0x22:
                  comptype = "Hard of hearing DVB subtitles for 16:9";
                  break;
                case 0x23:
                  comptype = "Hard of hearing DVB subtitles for 2.21:1";
                  break;
              }
              component = gst_structure_new ("teletext", "type", G_TYPE_STRING,
                  comptype, "tag", G_TYPE_INT,
                  DESC_DVB_COMPONENT_tag (comp_descriptor), NULL);
              break;
          }
          if (component) {
            g_value_init (&component_value, GST_TYPE_STRUCTURE);
            g_value_take_boxed (&component_value, component);
            gst_value_list_append_value (&components, &component_value);
            g_value_unset (&component_value);
            component = NULL;
          }
        }
        gst_structure_set_value (event, "components", &components);
        g_value_unset (&components);
        g_array_free (component_descriptors, TRUE);
      }
      gst_mpeg_descriptor_free (mpegdescriptor);

      descriptors = g_value_array_new (0);
      if (!mpegts_packetizer_parse_descriptors (packetizer,
              &data, data + descriptors_loop_length, descriptors)) {
        gst_structure_free (event);
        g_value_array_free (descriptors);
        goto error;
      }
      gst_structure_id_set (event, QUARK_DESCRIPTORS, G_TYPE_VALUE_ARRAY,
          descriptors, NULL);
      g_value_array_free (descriptors);
    }

    g_value_init (&event_value, GST_TYPE_STRUCTURE);
    g_value_take_boxed (&event_value, event);
    gst_value_list_append_value (&events, &event_value);
    g_value_unset (&event_value);
  }

  if (data != end - 4) {
    GST_WARNING ("PID %d invalid EIT parsed %d length %" G_GSIZE_FORMAT,
        section->pid, (gint) (data - map.data), map.size);
    goto error;
  }

  gst_structure_id_set_value (eit, QUARK_EVENTS, &events);
  g_value_unset (&events);

  gst_buffer_unmap (section->buffer, &map);

  GST_DEBUG ("EIT %" GST_PTR_FORMAT, eit);

  return eit;

error:
  if (eit)
    gst_structure_free (eit);

  gst_buffer_unmap (section->buffer, &map);

  if (GST_VALUE_HOLDS_LIST (&events))
    g_value_unset (&events);

  return NULL;
}

GstStructure *
mpegts_packetizer_parse_tdt (MpegTSPacketizer2 * packetizer,
    MpegTSPacketizerSection * section)
{
  GstStructure *tdt = NULL;
  guint16 mjd;
  guint year, month, day, hour, minute, second;
  GstMapInfo map;
  guint8 *data, *end, *utc_ptr;

  GST_DEBUG ("TDT");

  gst_buffer_map (section->buffer, &map, GST_MAP_READ);
  data = map.data;

  /* length always 8 */
  if (G_UNLIKELY (map.size != 8)) {
    GST_WARNING ("PID %d invalid TDT size %d",
        section->pid, section->section_length);
    goto error;
  }

  end = map.data + map.size;

  section->table_id = *data++;
  section->section_length = GST_READ_UINT16_BE (data) & 0x0FFF;
  data += 2;

  if (data + section->section_length != end) {
    GST_WARNING ("PID %d invalid TDT section length %d expected %d",
        section->pid, section->section_length, (gint) (end - data));
    goto error;
  }

  mjd = GST_READ_UINT16_BE (data);
  data += 2;
  utc_ptr = data;
  if (mjd == G_MAXUINT16) {
    year = 1900;
    month = day = hour = minute = second = 0;
  } else {
    /* See EN 300 468 Annex C */
    year = (guint32) (((mjd - 15078.2) / 365.25));
    month = (guint8) ((mjd - 14956.1 - (guint) (year * 365.25)) / 30.6001);
    day = mjd - 14956 - (guint) (year * 365.25) - (guint) (month * 30.6001);
    if (month == 14 || month == 15) {
      year++;
      month = month - 1 - 12;
    } else {
      month--;
    }
    year += 1900;
    hour = ((utc_ptr[0] & 0xF0) >> 4) * 10 + (utc_ptr[0] & 0x0F);
    minute = ((utc_ptr[1] & 0xF0) >> 4) * 10 + (utc_ptr[1] & 0x0F);
    second = ((utc_ptr[2] & 0xF0) >> 4) * 10 + (utc_ptr[2] & 0x0F);
  }
  tdt = gst_structure_new ("tdt",
      "year", G_TYPE_UINT, year,
      "month", G_TYPE_UINT, month,
      "day", G_TYPE_UINT, day,
      "hour", G_TYPE_UINT, hour,
      "minute", G_TYPE_UINT, minute, "second", G_TYPE_UINT, second, NULL);

  gst_buffer_unmap (section->buffer, &map);

  return tdt;

error:
  if (tdt)
    gst_structure_free (tdt);

  gst_buffer_unmap (section->buffer, &map);

  return NULL;
}

void
mpegts_packetizer_clear (MpegTSPacketizer2 * packetizer)
{
  if (packetizer->know_packet_size) {
    packetizer->know_packet_size = FALSE;
    packetizer->packet_size = 0;
    if (packetizer->caps != NULL) {
      gst_caps_unref (packetizer->caps);
      packetizer->caps = NULL;
    }
  }
  if (packetizer->streams) {
    int i;
    for (i = 0; i < 8192; i++) {
      if (packetizer->streams[i]) {
        mpegts_packetizer_stream_free (packetizer->streams[i]);
      }
    }
    memset (packetizer->streams, 0, 8192 * sizeof (MpegTSPacketizerStream *));
  }

  gst_adapter_clear (packetizer->adapter);
  packetizer->offset = 0;
  packetizer->empty = TRUE;
}

void
mpegts_packetizer_flush (MpegTSPacketizer2 * packetizer)
{
  if (packetizer->streams) {
    int i;
    for (i = 0; i < 8192; i++) {
      if (packetizer->streams[i]) {
        gst_adapter_flush (packetizer->streams[i]->section_adapter,
            packetizer->streams[i]->section_adapter->size);
      }
    }
  }
  gst_adapter_flush (packetizer->adapter, packetizer->adapter->size);

  packetizer->offset = 0;
  packetizer->empty = TRUE;
}

void
mpegts_packetizer_remove_stream (MpegTSPacketizer2 * packetizer, gint16 pid)
{
  MpegTSPacketizerStream *stream = packetizer->streams[pid];
  if (stream) {
    GST_INFO ("Removing stream for PID %d", pid);
    mpegts_packetizer_stream_free (stream);
    packetizer->streams[pid] = NULL;
  }
}

MpegTSPacketizer2 *
mpegts_packetizer_new (void)
{
  MpegTSPacketizer2 *packetizer;

  packetizer =
      GST_MPEGTS_PACKETIZER (g_object_new (GST_TYPE_MPEGTS_PACKETIZER, NULL));

  return packetizer;
}

void
mpegts_packetizer_push (MpegTSPacketizer2 * packetizer, GstBuffer * buffer)
{
  if (G_UNLIKELY (packetizer->empty)) {
    packetizer->empty = FALSE;
    packetizer->offset = GST_BUFFER_OFFSET (buffer);
  }

  GST_DEBUG ("Pushing %" G_GSIZE_FORMAT " byte from offset %" G_GUINT64_FORMAT,
      gst_buffer_get_size (buffer), GST_BUFFER_OFFSET (buffer));
  gst_adapter_push (packetizer->adapter, buffer);
}

static gboolean
mpegts_try_discover_packet_size (MpegTSPacketizer2 * packetizer)
{
  guint8 *dest;
  int i, pos = -1, j;
  static const guint psizes[] = {
    MPEGTS_NORMAL_PACKETSIZE,
    MPEGTS_M2TS_PACKETSIZE,
    MPEGTS_DVB_ASI_PACKETSIZE,
    MPEGTS_ATSC_PACKETSIZE
  };


  dest = g_malloc (MPEGTS_MAX_PACKETSIZE * 4);
  /* wait for 3 sync bytes */
  while (packetizer->adapter->size >= MPEGTS_MAX_PACKETSIZE * 4) {

    /* check for sync bytes */
    gst_adapter_copy (packetizer->adapter, dest, 0, MPEGTS_MAX_PACKETSIZE * 4);
    /* find first sync byte */
    pos = -1;
    for (i = 0; i < MPEGTS_MAX_PACKETSIZE; i++) {
      if (dest[i] == PACKET_SYNC_BYTE) {
        for (j = 0; j < 4; j++) {
          guint packetsize = psizes[j];
          /* check each of the packet size possibilities in turn */
          if (dest[i] == PACKET_SYNC_BYTE
              && dest[i + packetsize] == PACKET_SYNC_BYTE
              && dest[i + packetsize * 2] == PACKET_SYNC_BYTE
              && dest[i + packetsize * 3] == PACKET_SYNC_BYTE) {
            packetizer->know_packet_size = TRUE;
            packetizer->packet_size = packetsize;
            packetizer->caps = gst_caps_new_simple ("video/mpegts",
                "systemstream", G_TYPE_BOOLEAN, TRUE,
                "packetsize", G_TYPE_INT, packetsize, NULL);
            if (packetsize == MPEGTS_M2TS_PACKETSIZE)
              pos = i - 4;
            else
              pos = i;
            break;
          }
        }
        break;
      }
    }

    if (packetizer->know_packet_size)
      break;

    /* Skip MPEGTS_MAX_PACKETSIZE */
    gst_adapter_flush (packetizer->adapter, MPEGTS_MAX_PACKETSIZE);
    packetizer->offset += MPEGTS_MAX_PACKETSIZE;
  }

  g_free (dest);

  if (packetizer->know_packet_size) {
    GST_DEBUG ("have packetsize detected: %d of %u bytes",
        packetizer->know_packet_size, packetizer->packet_size);
    /* flush to sync byte */
    if (pos > 0) {
      GST_DEBUG ("Flushing out %d bytes", pos);
      gst_adapter_flush (packetizer->adapter, pos);
      packetizer->offset += pos;
    }
  } else {
    /* drop invalid data and move to the next possible packets */
    GST_DEBUG ("Could not determine packet size");
  }

  return packetizer->know_packet_size;
}

gboolean
mpegts_packetizer_has_packets (MpegTSPacketizer2 * packetizer)
{
  if (G_UNLIKELY (packetizer->know_packet_size == FALSE)) {
    if (!mpegts_try_discover_packet_size (packetizer))
      return FALSE;
  }
  return packetizer->adapter->size >= packetizer->packet_size;
}

MpegTSPacketizerPacketReturn
mpegts_packetizer_next_packet (MpegTSPacketizer2 * packetizer,
    MpegTSPacketizerPacket * packet)
{
  guint avail;

  packet->buffer = NULL;

  /* Resync if needed */
  if (G_UNLIKELY (!packetizer->know_packet_size)) {
    if (!mpegts_try_discover_packet_size (packetizer))
      return PACKET_NEED_MORE;
  }

  while ((avail = packetizer->adapter->size) >= packetizer->packet_size) {
    guint i;
    GstBuffer *tmpbuf;
    guint8 *bufdata;

    packet->buffer = gst_adapter_take_buffer (packetizer->adapter,
        packetizer->packet_size);

    gst_buffer_map (packet->buffer, &packet->bufmap, GST_MAP_READ);

    bufdata = packet->data_start = packet->bufmap.data;

    /* M2TS packets don't start with the sync byte, all other variants do */
    if (packetizer->packet_size == MPEGTS_M2TS_PACKETSIZE)
      packet->data_start += 4;

    /* ALL mpeg-ts variants contain 188 bytes of data. Those with bigger packet
     * sizes contain either extra data (timesync, FEC, ..) either before or after
     * the data */
    packet->data_end = packet->data_start + 188;
    GST_BUFFER_OFFSET (packet->buffer) = packet->offset = packetizer->offset;
    GST_DEBUG ("offset %" G_GUINT64_FORMAT, packet->offset);

    packetizer->offset += packetizer->packet_size;
    GST_MEMDUMP ("buffer", bufdata, 16);
    GST_MEMDUMP ("data_start", packet->data_start, 16);
    GST_BUFFER_TIMESTAMP (packet->buffer) =
        gst_adapter_prev_timestamp (packetizer->adapter, NULL);

    /* Check sync byte */
    if (G_LIKELY (packet->data_start[0] == 0x47))
      goto got_valid_packet;

    GST_LOG ("Lost sync %d", packetizer->packet_size);

    /* Find the 0x47 in the buffer */
    for (i = 0; i < packetizer->packet_size; i++)
      if (bufdata[i] == 0x47)
        break;

    if (G_UNLIKELY (i == packetizer->packet_size)) {
      GST_ERROR ("REALLY lost the sync");
      gst_buffer_unmap (packet->buffer, &packet->bufmap);
      gst_buffer_unref (packet->buffer);
      goto done;
    }

    if (packetizer->packet_size == MPEGTS_M2TS_PACKETSIZE) {
      if (i >= 4)
        i -= 4;
      else
        i += 188;
    }

    /* Pop out the remaining data... */
    gst_buffer_resize (packet->buffer, i, packet->bufmap.size - i);
    GST_BUFFER_OFFSET (packet->buffer) += i;
    tmpbuf =
        gst_adapter_take_buffer (packetizer->adapter,
        packetizer->adapter->size);
    /* ... and push everything back in */
    gst_adapter_push (packetizer->adapter, packet->buffer);
    gst_adapter_push (packetizer->adapter, tmpbuf);
  }

done:
  return PACKET_NEED_MORE;

got_valid_packet:
  return mpegts_packetizer_parse_packet (packetizer, packet);
}

MpegTSPacketizerPacketReturn
mpegts_packetizer_process_next_packet (MpegTSPacketizer2 * packetizer)
{
  MpegTSPacketizerPacket packet;

  return mpegts_packetizer_next_packet (packetizer, &packet);
}

void
mpegts_packetizer_clear_packet (MpegTSPacketizer2 * packetizer,
    MpegTSPacketizerPacket * packet)
{
  GST_DEBUG ("packet:%p, buffer:%p", packet, packet->buffer);

  memset (packet, 0, sizeof (MpegTSPacketizerPacket));
}

gboolean
mpegts_packetizer_push_section (MpegTSPacketizer2 * packetizer,
    MpegTSPacketizerPacket * packet, MpegTSPacketizerSection * section)
{
  gboolean res = FALSE;
  MpegTSPacketizerStream *stream;
  guint8 pointer, table_id;
  guint16 subtable_extension;
  guint section_length;
  GstBuffer *sub_buf;
  guint8 *data;

  data = packet->data;
  section->pid = packet->pid;

  if (packet->payload_unit_start_indicator == 1) {
    pointer = *data++;
    if (data + pointer > packet->data_end) {
      GST_WARNING ("PID %d PSI section pointer points past the end "
          "of the buffer", packet->pid);
      goto out;
    }

    data += pointer;
  }
  /* TDT and TOT sections (see ETSI EN 300 468 5.2.5)
   *  these sections do not extend to several packets so we don't need to use the
   *  sections filter. */
  if (packet->pid == 0x14) {
    table_id = data[0];
    section->section_length = GST_READ_UINT24_BE (data) & 0x000FFF;
<<<<<<< HEAD
    section->buffer =
        gst_buffer_copy_region (packet->buffer, GST_BUFFER_COPY_ALL,
        data - packet->bufmap.data, section->section_length + 3);
=======
    if (data - GST_BUFFER_DATA (packet->buffer) + section->section_length + 3 >
        GST_BUFFER_SIZE (packet->buffer)) {
      GST_WARNING ("PID %dd PSI section length extends past the end "
          "of the buffer", packet->pid);
      goto out;
    }
    section->buffer = gst_buffer_create_sub (packet->buffer,
        data - GST_BUFFER_DATA (packet->buffer), section->section_length + 3);
>>>>>>> d84d9894
    section->table_id = table_id;
    section->complete = TRUE;
    res = TRUE;
    GST_DEBUG ("TDT section pid:%d table_id:%d section_length: %d\n",
        packet->pid, table_id, section->section_length);
    goto out;
  }

  /* create a sub buffer from the start of the section (table_id and
   * section_length included) to the end */
  sub_buf = gst_buffer_copy_region (packet->buffer, GST_BUFFER_COPY_ALL,
      data - packet->bufmap.data, packet->data_end - data);

  stream = packetizer->streams[packet->pid];
  if (stream == NULL) {
    stream = mpegts_packetizer_stream_new ();
    packetizer->streams[packet->pid] = stream;
  }

  if (packet->payload_unit_start_indicator) {
    table_id = *data++;
    /* subtable_extension should be read from 4th and 5th bytes only if
     * section_syntax_indicator is 1 */
    if ((data[0] & 0x80) == 0)
      subtable_extension = 0;
    else
      subtable_extension = GST_READ_UINT16_BE (data + 2);
    GST_DEBUG ("pid: %d table_id %d sub_table_extension %d",
        packet->pid, table_id, subtable_extension);

    section_length = GST_READ_UINT16_BE (data) & 0x0FFF;

    if (stream->continuity_counter != CONTINUITY_UNSET) {
      GST_DEBUG
          ("PID %d table_id %d sub_table_extension %d payload_unit_start_indicator set but section "
          "not complete (last_continuity: %d continuity: %d sec len %d buffer %"
          G_GSIZE_FORMAT " avail %" G_GSIZE_FORMAT, packet->pid, table_id,
          subtable_extension, stream->continuity_counter,
          packet->continuity_counter, section_length,
          gst_buffer_get_size (sub_buf), stream->section_adapter->size);
      mpegts_packetizer_clear_section (packetizer, stream);
    } else {
      GST_DEBUG
          ("pusi set and new stream section is %d long and data we have is: %d",
          section_length, (gint) (packet->data_end - packet->data));
    }
    stream->continuity_counter = packet->continuity_counter;
    stream->section_length = section_length;
    stream->section_table_id = table_id;
    stream->offset = packet->offset;
    gst_adapter_push (stream->section_adapter, sub_buf);

    res = TRUE;
  } else if (stream->continuity_counter != CONTINUITY_UNSET &&
      (packet->continuity_counter == stream->continuity_counter + 1 ||
          (stream->continuity_counter == MAX_CONTINUITY &&
              packet->continuity_counter == 0))) {
    stream->continuity_counter = packet->continuity_counter;
    gst_adapter_push (stream->section_adapter, sub_buf);

    res = TRUE;
  } else {
    if (stream->continuity_counter == CONTINUITY_UNSET)
      GST_DEBUG ("PID %d waiting for pusi", packet->pid);
    else
      GST_DEBUG ("PID %d section discontinuity "
          "(last_continuity: %d continuity: %d", packet->pid,
          stream->continuity_counter, packet->continuity_counter);
    mpegts_packetizer_clear_section (packetizer, stream);
    gst_buffer_unref (sub_buf);
  }

  if (res) {
    /* we pushed some data in the section adapter, see if the section is
     * complete now */

    /* >= as sections can be padded and padding is not included in
     * section_length */
    if (stream->section_adapter->size >= stream->section_length + 3) {
      res = mpegts_packetizer_parse_section_header (packetizer,
          stream, section);

      /* flush stuffing bytes */
      mpegts_packetizer_clear_section (packetizer, stream);
    } else {
      GST_DEBUG ("section not complete");
      /* section not complete yet */
      section->complete = FALSE;
    }
  } else {
    GST_WARNING ("section not complete");
    section->complete = FALSE;
  }

out:
  packet->data = data;
  GST_DEBUG ("result: %d complete: %d", res, section->complete);
  return res;
}

static void
_init_local (void)
{
  GST_DEBUG_CATEGORY_INIT (mpegts_packetizer_debug, "mpegtspacketizer", 0,
      "MPEG transport stream parser");

  QUARK_PAT = g_quark_from_string ("pat");
  QUARK_TRANSPORT_STREAM_ID = g_quark_from_string ("transport-stream-id");
  QUARK_PROGRAM_NUMBER = g_quark_from_string ("program-number");
  QUARK_PID = g_quark_from_string ("pid");
  QUARK_PROGRAMS = g_quark_from_string ("programs");

  QUARK_PMT = g_quark_from_string ("pmt");
  QUARK_PCR_PID = g_quark_from_string ("pcr-pid");
  QUARK_VERSION_NUMBER = g_quark_from_string ("version-number");
  QUARK_DESCRIPTORS = g_quark_from_string ("descriptors");
  QUARK_STREAM_TYPE = g_quark_from_string ("stream-type");
  QUARK_STREAMS = g_quark_from_string ("streams");

  QUARK_NIT = g_quark_from_string ("nit");
  QUARK_NETWORK_ID = g_quark_from_string ("network-id");
  QUARK_CURRENT_NEXT_INDICATOR = g_quark_from_string ("current-next-indicator");
  QUARK_ACTUAL_NETWORK = g_quark_from_string ("actual-network");
  QUARK_NETWORK_NAME = g_quark_from_string ("network-name");
  QUARK_ORIGINAL_NETWORK_ID = g_quark_from_string ("original-network-id");
  QUARK_TRANSPORTS = g_quark_from_string ("transports");

  QUARK_SDT = g_quark_from_string ("sdt");
  QUARK_ACTUAL_TRANSPORT_STREAM =
      g_quark_from_string ("actual-transport-stream");
  QUARK_SERVICES = g_quark_from_string ("services");

  QUARK_EIT = g_quark_from_string ("eit");
  QUARK_SERVICE_ID = g_quark_from_string ("service-id");
  QUARK_PRESENT_FOLLOWING = g_quark_from_string ("present-following");
  QUARK_SEGMENT_LAST_SECTION_NUMBER =
      g_quark_from_string ("segment-last-section-number");
  QUARK_LAST_TABLE_ID = g_quark_from_string ("last-table-id");
  QUARK_EVENTS = g_quark_from_string ("events");
}

/**
 * @text: The text you want to get the encoding from
 * @start_text: Location where the beginning of the actual text is stored
 * @is_multibyte: Location where information whether it's a multibyte encoding
 * or not is stored
 * @returns: Name of encoding or NULL of encoding could not be detected.
 *
 * The returned string should be freed with g_free () when no longer needed.
 */
static gchar *
get_encoding (const gchar * text, guint * start_text, gboolean * is_multibyte)
{
  gchar *encoding;
  guint8 firstbyte;

  g_return_val_if_fail (text != NULL, NULL);

  firstbyte = (guint8) text[0];

  /* ETSI EN 300 468, "Selection of character table" */
  if (firstbyte <= 0x0B) {
    encoding = g_strdup_printf ("iso8859-%u", firstbyte + 4);
    *start_text = 1;
    *is_multibyte = FALSE;
  } else if (firstbyte >= 0x20) {
    encoding = g_strdup ("iso6937");
    *start_text = 0;
    *is_multibyte = FALSE;
  } else if (firstbyte == 0x10) {
    guint16 table;
    gchar table_str[6];

    text++;
    table = GST_READ_UINT16_BE (text);
    g_snprintf (table_str, 6, "%d", table);

    encoding = g_strconcat ("iso8859-", table_str, NULL);
    *start_text = 3;
    *is_multibyte = FALSE;
  } else if (firstbyte == 0x11) {
    encoding = g_strdup ("ISO-10646/UCS2");
    *start_text = 1;
    *is_multibyte = TRUE;
  } else if (firstbyte == 0x12) {
    /*  EUC-KR implements KSX1001 */
    encoding = g_strdup ("EUC-KR");
    *start_text = 1;
    *is_multibyte = TRUE;
  } else if (firstbyte == 0x13) {
    encoding = g_strdup ("GB2312");
    *start_text = 1;
    *is_multibyte = FALSE;
  } else if (firstbyte == 0x14) {
    encoding = g_strdup ("UTF-16BE");
    *start_text = 1;
    *is_multibyte = TRUE;
  } else if (firstbyte == 0x15) {
    encoding = g_strdup ("ISO-10646/UTF8");
    *start_text = 1;
    *is_multibyte = FALSE;
  } else {
    /* reserved */
    encoding = NULL;
    *start_text = 0;
    *is_multibyte = FALSE;
  }

  GST_DEBUG
      ("Found encoding %s, first byte is 0x%02x, start_text: %u, is_multibyte: %d",
      encoding, firstbyte, *start_text, *is_multibyte);

  return encoding;
}

/**
 * @text: The text to convert. It may include pango markup (<b> and </b>)
 * @length: The length of the string -1 if it's nul-terminated
 * @start: Where to start converting in the text
 * @encoding: The encoding of text
 * @is_multibyte: Whether the encoding is a multibyte encoding
 * @error: The location to store the error, or NULL to ignore errors
 * @returns: UTF-8 encoded string
 *
 * Convert text to UTF-8.
 */
static gchar *
convert_to_utf8 (const gchar * text, gint length, guint start,
    const gchar * encoding, gboolean is_multibyte, GError ** error)
{
  gchar *new_text;
  GByteArray *sb;
  gint i;

  g_return_val_if_fail (text != NULL, NULL);
  g_return_val_if_fail (encoding != NULL, NULL);

  text += start;

  sb = g_byte_array_sized_new (length * 1.1);

  if (is_multibyte) {
    if (length == -1) {
      while (*text != '\0') {
        guint16 code = GST_READ_UINT16_BE (text);

        switch (code) {
          case 0xE086:         /* emphasis on */
          case 0xE087:         /* emphasis off */
            /* skip it */
            break;
          case 0xE08A:{
            guint8 nl[] = { 0x00, 0x0A };       /* new line */
            g_byte_array_append (sb, nl, 2);
            break;
          }
          default:
            g_byte_array_append (sb, (guint8 *) text, 2);
            break;
        }

        text += 2;
      }
    } else {
      for (i = 0; i < length; i += 2) {
        guint16 code = GST_READ_UINT16_BE (text);

        switch (code) {
          case 0xE086:         /* emphasis on */
          case 0xE087:         /* emphasis off */
            /* skip it */
            break;
          case 0xE08A:{
            guint8 nl[] = { 0x00, 0x0A };       /* new line */
            g_byte_array_append (sb, nl, 2);
            break;
          }
          default:
            g_byte_array_append (sb, (guint8 *) text, 2);
            break;
        }

        text += 2;
      }
    }
  } else {
    if (length == -1) {
      while (*text != '\0') {
        guint8 code = (guint8) (*text);

        switch (code) {
          case 0x86:           /* emphasis on */
          case 0x87:           /* emphasis off */
            /* skip it */
            break;
          case 0x8A:
            g_byte_array_append (sb, (guint8 *) "\n", 1);
            break;
          default:
            g_byte_array_append (sb, &code, 1);
            break;
        }

        text++;
      }
    } else {
      for (i = 0; i < length; i++) {
        guint8 code = (guint8) (*text);

        switch (code) {
          case 0x86:           /* emphasis on */
          case 0x87:           /* emphasis off */
            /* skip it */
            break;
          case 0x8A:
            g_byte_array_append (sb, (guint8 *) "\n", 1);
            break;
          default:
            g_byte_array_append (sb, &code, 1);
            break;
        }

        text++;
      }
    }
  }

  if (sb->len > 0) {
    new_text =
        g_convert ((gchar *) sb->data, sb->len, "utf-8", encoding, NULL, NULL,
        error);
  } else {
    new_text = g_strdup ("");
  }

  g_byte_array_free (sb, TRUE);

  return new_text;
}

static gchar *
get_encoding_and_convert (const gchar * text, guint length)
{
  GError *error = NULL;
  gchar *converted_str;
  gchar *encoding;
  guint start_text = 0;
  gboolean is_multibyte;

  g_return_val_if_fail (text != NULL, NULL);

  if (length == 0)
    return g_strdup ("");

  encoding = get_encoding (text, &start_text, &is_multibyte);

  if (encoding == NULL) {
    GST_WARNING ("Could not detect encoding");
    converted_str = g_strndup (text, length);
  } else {
    converted_str = convert_to_utf8 (text, length - start_text, start_text,
        encoding, is_multibyte, &error);
    if (error != NULL) {
      GST_WARNING ("Could not convert string, encoding is %s: %s",
          encoding, error->message);
      g_error_free (error);
      error = NULL;

      /* The first part of ISO 6937 is identical to ISO 8859-9, but
       * they differ in the second part. Some channels don't
       * provide the first byte that indicates ISO 8859-9 encoding.
       * If decoding from ISO 6937 failed, we try ISO 8859-9 here.
       */
      if (strcmp (encoding, "iso6937") == 0) {
        GST_INFO ("Trying encoding ISO 8859-9");
        converted_str = convert_to_utf8 (text, length, 0,
            "iso8859-9", FALSE, &error);
        if (error != NULL) {
          GST_WARNING
              ("Could not convert string while assuming encoding ISO 8859-9: %s",
              error->message);
          g_error_free (error);
          goto failed;
        }
      } else {
        goto failed;
      }
    }

    g_free (encoding);
  }

  return converted_str;

failed:
  {
    g_free (encoding);
    text += start_text;
    return g_strndup (text, length - start_text);
  }
}

/**
 * mpegts_packetizer_reset_skew:
 * @packetizer: an #MpegTSPacketizer2
 *
 * Reset the skew calculations in @packetizer.
 */
static void
mpegts_packetizer_reset_skew (MpegTSPacketizer2 * packetizer)
{
  /* FIXME : These variables should be *per* PCR PID */
  packetizer->base_time = GST_CLOCK_TIME_NONE;
  packetizer->base_pcrtime = GST_CLOCK_TIME_NONE;
  packetizer->last_pcrtime = GST_CLOCK_TIME_NONE;
  packetizer->window_pos = 0;
  packetizer->window_filling = TRUE;
  packetizer->window_min = 0;
  packetizer->skew = 0;
  packetizer->prev_send_diff = GST_CLOCK_TIME_NONE;
  packetizer->prev_out_time = GST_CLOCK_TIME_NONE;
  GST_DEBUG ("reset skew correction");
}

static void
mpegts_packetizer_resync (MpegTSPacketizer2 * packetizer, GstClockTime time,
    GstClockTime gstpcrtime, gboolean reset_skew)
{
  /* FIXME : These variables should be *per* PCR PID */
  packetizer->base_time = time;
  packetizer->base_pcrtime = gstpcrtime;
  packetizer->prev_out_time = GST_CLOCK_TIME_NONE;
  packetizer->prev_send_diff = GST_CLOCK_TIME_NONE;
  if (reset_skew) {
    packetizer->window_filling = TRUE;
    packetizer->window_pos = 0;
    packetizer->window_min = 0;
    packetizer->window_size = 0;
    packetizer->skew = 0;
  }
}


/* Code mostly copied from -good/gst/rtpmanager/rtpjitterbuffer.c */

/* For the clock skew we use a windowed low point averaging algorithm as can be
 * found in Fober, Orlarey and Letz, 2005, "Real Time Clock Skew Estimation
 * over Network Delays":
 * http://www.grame.fr/Ressources/pub/TR-050601.pdf
 * http://citeseerx.ist.psu.edu/viewdoc/summary?doi=10.1.1.102.1546
 *
 * The idea is that the jitter is composed of:
 *
 *  J = N + n
 *
 *   N   : a constant network delay.
 *   n   : random added noise. The noise is concentrated around 0
 *
 * In the receiver we can track the elapsed time at the sender with:
 *
 *  send_diff(i) = (Tsi - Ts0);
 *
 *   Tsi : The time at the sender at packet i
 *   Ts0 : The time at the sender at the first packet
 *
 * This is the difference between the RTP timestamp in the first received packet
 * and the current packet.
 *
 * At the receiver we have to deal with the jitter introduced by the network.
 *
 *  recv_diff(i) = (Tri - Tr0)
 *
 *   Tri : The time at the receiver at packet i
 *   Tr0 : The time at the receiver at the first packet
 *
 * Both of these values contain a jitter Ji, a jitter for packet i, so we can
 * write:
 *
 *  recv_diff(i) = (Cri + D + ni) - (Cr0 + D + n0))
 *
 *    Cri    : The time of the clock at the receiver for packet i
 *    D + ni : The jitter when receiving packet i
 *
 * We see that the network delay is irrelevant here as we can elliminate D:
 *
 *  recv_diff(i) = (Cri + ni) - (Cr0 + n0))
 *
 * The drift is now expressed as:
 *
 *  Drift(i) = recv_diff(i) - send_diff(i);
 *
 * We now keep the W latest values of Drift and find the minimum (this is the
 * one with the lowest network jitter and thus the one which is least affected
 * by it). We average this lowest value to smooth out the resulting network skew.
 *
 * Both the window and the weighting used for averaging influence the accuracy
 * of the drift estimation. Finding the correct parameters turns out to be a
 * compromise between accuracy and inertia.
 *
 * We use a 2 second window or up to 512 data points, which is statistically big
 * enough to catch spikes (FIXME, detect spikes).
 * We also use a rather large weighting factor (125) to smoothly adapt. During
 * startup, when filling the window, we use a parabolic weighting factor, the
 * more the window is filled, the faster we move to the detected possible skew.
 *
 * Returns: @time adjusted with the clock skew.
 */
static GstClockTime
calculate_skew (MpegTSPacketizer2 * packetizer, guint64 pcrtime,
    GstClockTime time)
{
  guint64 send_diff, recv_diff;
  gint64 delta;
  gint64 old;
  gint pos, i;
  GstClockTime gstpcrtime, out_time;
  guint64 slope;

  gstpcrtime = PCRTIME_TO_GSTTIME (pcrtime);

  /* keep track of the last extended pcrtime */
  packetizer->last_pcrtime = gstpcrtime;

  /* first time, lock on to time and gstpcrtime */
  if (G_UNLIKELY (!GST_CLOCK_TIME_IS_VALID (packetizer->base_time))) {
    packetizer->base_time = time;
    packetizer->prev_out_time = GST_CLOCK_TIME_NONE;
    GST_DEBUG ("Taking new base time %" GST_TIME_FORMAT, GST_TIME_ARGS (time));
  }

  if (G_UNLIKELY (!GST_CLOCK_TIME_IS_VALID (packetizer->base_pcrtime))) {
    packetizer->base_pcrtime = gstpcrtime;
    packetizer->prev_send_diff = -1;
    GST_DEBUG ("Taking new base pcrtime %" GST_TIME_FORMAT,
        GST_TIME_ARGS (gstpcrtime));
  }

  if (G_LIKELY (gstpcrtime >= packetizer->base_pcrtime))
    send_diff = gstpcrtime - packetizer->base_pcrtime;
  else if (GST_CLOCK_TIME_IS_VALID (time)) {
    /* elapsed time at sender, timestamps can go backwards and thus be smaller
     * than our base time, take a new base time in that case. */
    GST_WARNING ("backward timestamps at server, taking new base time");
    mpegts_packetizer_resync (packetizer, time, gstpcrtime, FALSE);
    send_diff = 0;
  } else {
    GST_WARNING ("backward timestamps at server but no timestamps");
    send_diff = 0;
    /* at least try to get a new timestamp.. */
    packetizer->base_time = -1;
  }

  GST_DEBUG ("gstpcr %" GST_TIME_FORMAT ", buftime %" GST_TIME_FORMAT ", base %"
      GST_TIME_FORMAT ", send_diff %" GST_TIME_FORMAT,
      GST_TIME_ARGS (gstpcrtime), GST_TIME_ARGS (time),
      GST_TIME_ARGS (packetizer->base_pcrtime), GST_TIME_ARGS (send_diff));

  /* we don't have an arrival timestamp so we can't do skew detection. we
   * should still apply a timestamp based on RTP timestamp and base_time */
  if (!GST_CLOCK_TIME_IS_VALID (time)
      || !GST_CLOCK_TIME_IS_VALID (packetizer->base_time))
    goto no_skew;

  /* elapsed time at receiver, includes the jitter */
  recv_diff = time - packetizer->base_time;

  /* Ignore packets received at 100% the same time (i.e. from the same input buffer) */
  if (G_UNLIKELY (time == packetizer->prev_in_time
          && GST_CLOCK_TIME_IS_VALID (packetizer->prev_in_time)))
    goto no_skew;

  /* measure the diff */
  delta = ((gint64) recv_diff) - ((gint64) send_diff);

  /* measure the slope, this gives a rought estimate between the sender speed
   * and the receiver speed. This should be approximately 8, higher values
   * indicate a burst (especially when the connection starts) */
  slope = recv_diff > 0 ? (send_diff * 8) / recv_diff : 8;

  GST_DEBUG ("time %" GST_TIME_FORMAT ", base %" GST_TIME_FORMAT ", recv_diff %"
      GST_TIME_FORMAT ", slope %" G_GUINT64_FORMAT, GST_TIME_ARGS (time),
      GST_TIME_ARGS (packetizer->base_time), GST_TIME_ARGS (recv_diff), slope);

  /* if the difference between the sender timeline and the receiver timeline
   * changed too quickly we have to resync because the server likely restarted
   * its timestamps. */
  if (ABS (delta - packetizer->skew) > GST_SECOND) {
    GST_WARNING ("delta - skew: %" GST_TIME_FORMAT " too big, reset skew",
        GST_TIME_ARGS (delta - packetizer->skew));
    mpegts_packetizer_resync (packetizer, time, gstpcrtime, TRUE);
    send_diff = 0;
    delta = 0;
  }

  pos = packetizer->window_pos;

  if (G_UNLIKELY (packetizer->window_filling)) {
    /* we are filling the window */
    GST_DEBUG ("filling %d, delta %" G_GINT64_FORMAT, pos, delta);
    packetizer->window[pos++] = delta;
    /* calc the min delta we observed */
    if (G_UNLIKELY (pos == 1 || delta < packetizer->window_min))
      packetizer->window_min = delta;

    if (G_UNLIKELY (send_diff >= MAX_TIME || pos >= MAX_WINDOW)) {
      packetizer->window_size = pos;

      /* window filled */
      GST_DEBUG ("min %" G_GINT64_FORMAT, packetizer->window_min);

      /* the skew is now the min */
      packetizer->skew = packetizer->window_min;
      packetizer->window_filling = FALSE;
    } else {
      gint perc_time, perc_window, perc;

      /* figure out how much we filled the window, this depends on the amount of
       * time we have or the max number of points we keep. */
      perc_time = send_diff * 100 / MAX_TIME;
      perc_window = pos * 100 / MAX_WINDOW;
      perc = MAX (perc_time, perc_window);

      /* make a parabolic function, the closer we get to the MAX, the more value
       * we give to the scaling factor of the new value */
      perc = perc * perc;

      /* quickly go to the min value when we are filling up, slowly when we are
       * just starting because we're not sure it's a good value yet. */
      packetizer->skew =
          (perc * packetizer->window_min + ((10000 -
                  perc) * packetizer->skew)) / 10000;
      packetizer->window_size = pos + 1;
    }
  } else {
    /* pick old value and store new value. We keep the previous value in order
     * to quickly check if the min of the window changed */
    old = packetizer->window[pos];
    packetizer->window[pos++] = delta;

    if (G_UNLIKELY (delta <= packetizer->window_min)) {
      /* if the new value we inserted is smaller or equal to the current min,
       * it becomes the new min */
      packetizer->window_min = delta;
    } else if (G_UNLIKELY (old == packetizer->window_min)) {
      gint64 min = G_MAXINT64;

      /* if we removed the old min, we have to find a new min */
      for (i = 0; i < packetizer->window_size; i++) {
        /* we found another value equal to the old min, we can stop searching now */
        if (packetizer->window[i] == old) {
          min = old;
          break;
        }
        if (packetizer->window[i] < min)
          min = packetizer->window[i];
      }
      packetizer->window_min = min;
    }
    /* average the min values */
    packetizer->skew =
        (packetizer->window_min + (124 * packetizer->skew)) / 125;
    GST_DEBUG ("delta %" G_GINT64_FORMAT ", new min: %" G_GINT64_FORMAT, delta,
        packetizer->window_min);
  }
  /* wrap around in the window */
  if (G_UNLIKELY (pos >= packetizer->window_size))
    pos = 0;

  packetizer->window_pos = pos;

no_skew:
  /* the output time is defined as the base timestamp plus the PCR time
   * adjusted for the clock skew .*/
  if (packetizer->base_time != -1) {
    out_time = packetizer->base_time + send_diff;
    /* skew can be negative and we don't want to make invalid timestamps */
    if (packetizer->skew < 0 && out_time < -packetizer->skew) {
      out_time = 0;
    } else {
      out_time += packetizer->skew;
    }
    /* check if timestamps are not going backwards, we can only check this if we
     * have a previous out time and a previous send_diff */
    if (G_LIKELY (packetizer->prev_out_time != -1
            && packetizer->prev_send_diff != -1)) {
      /* now check for backwards timestamps */
      if (G_UNLIKELY (
              /* if the server timestamps went up and the out_time backwards */
              (send_diff > packetizer->prev_send_diff
                  && out_time < packetizer->prev_out_time) ||
              /* if the server timestamps went backwards and the out_time forwards */
              (send_diff < packetizer->prev_send_diff
                  && out_time > packetizer->prev_out_time) ||
              /* if the server timestamps did not change */
              send_diff == packetizer->prev_send_diff)) {
        GST_DEBUG ("backwards timestamps, using previous time");
        out_time = GSTTIME_TO_MPEGTIME (out_time);
      }
    }
  } else {
    /* We simply use the pcrtime without applying any skew compensation */
    out_time = time;
  }

  packetizer->prev_out_time = out_time;
  packetizer->prev_in_time = time;
  packetizer->prev_send_diff = send_diff;

  GST_DEBUG ("skew %" G_GINT64_FORMAT ", out %" GST_TIME_FORMAT,
      packetizer->skew, GST_TIME_ARGS (out_time));

  return out_time;
}

static void
record_pcr (MpegTSPacketizer2 * packetizer, guint64 pcr, guint64 offset)
{
  MpegTSPacketizerPrivate *priv = packetizer->priv;

  /* Check against first PCR */
  if (priv->first_pcr == -1 || priv->first_offset > offset) {
    GST_DEBUG ("Recording first value. PCR:%" G_GUINT64_FORMAT " offset:%"
        G_GUINT64_FORMAT, pcr, offset);
    priv->first_pcr = pcr;
    priv->first_pcr_ts = PCRTIME_TO_GSTTIME (pcr);
    priv->first_offset = offset;
    priv->nb_seen_offsets++;
  } else
    /* If we didn't update the first PCR, let's check against last PCR */
  if (priv->last_pcr == -1 || priv->last_offset < offset) {
    GST_DEBUG ("Recording last value. PCR:%" G_GUINT64_FORMAT " offset:%"
        G_GUINT64_FORMAT, pcr, offset);
    if (G_UNLIKELY (priv->first_pcr != -1 && pcr < priv->first_pcr)) {
      GST_DEBUG ("rollover detected");
      pcr += PCR_MAX_VALUE;
    }
    priv->last_pcr = pcr;
    priv->last_pcr_ts = PCRTIME_TO_GSTTIME (pcr);
    priv->last_offset = offset;
    priv->nb_seen_offsets++;
  }
}

guint
mpegts_packetizer_get_seen_pcr (MpegTSPacketizer2 * packetizer)
{
  return packetizer->priv->nb_seen_offsets;
}

GstClockTime
mpegts_packetizer_offset_to_ts (MpegTSPacketizer2 * packetizer, guint64 offset)
{
  MpegTSPacketizerPrivate *priv = packetizer->priv;
  GstClockTime res;

  if (G_UNLIKELY (!packetizer->calculate_offset))
    return GST_CLOCK_TIME_NONE;

  if (G_UNLIKELY (priv->refoffset == -1))
    return GST_CLOCK_TIME_NONE;

  if (G_UNLIKELY (offset < priv->refoffset))
    return GST_CLOCK_TIME_NONE;

  /* Convert byte difference into time difference */
  res = PCRTIME_TO_GSTTIME (gst_util_uint64_scale (offset - priv->refoffset,
          priv->last_pcr - priv->first_pcr,
          priv->last_offset - priv->first_offset));
  GST_DEBUG ("Returning timestamp %" GST_TIME_FORMAT " for offset %"
      G_GUINT64_FORMAT, GST_TIME_ARGS (res), offset);

  return res;
}

GstClockTime
mpegts_packetizer_pts_to_ts (MpegTSPacketizer2 * packetizer, GstClockTime pts)
{
  GstClockTime res = GST_CLOCK_TIME_NONE;

  /* Use clock skew if present */
  if (packetizer->calculate_skew
      && GST_CLOCK_TIME_IS_VALID (packetizer->base_time)) {
    GST_DEBUG ("pts %" G_GUINT64_FORMAT " base_pcrtime:%" G_GUINT64_FORMAT
        " base_time:%" GST_TIME_FORMAT, pts, packetizer->base_pcrtime,
        GST_TIME_ARGS (packetizer->base_time));
    res = pts - packetizer->base_pcrtime + packetizer->base_time +
        packetizer->skew;
  } else
    /* If not, use pcr observations */
  if (packetizer->calculate_offset && packetizer->priv->first_pcr != -1) {
    /* Rollover */
    if (G_UNLIKELY (pts < packetizer->priv->first_pcr_ts))
      pts += MPEGTIME_TO_GSTTIME (PTS_DTS_MAX_VALUE);
    res = pts - packetizer->priv->first_pcr_ts;
  }

  GST_DEBUG ("Returning timestamp %" GST_TIME_FORMAT " for pts %"
      GST_TIME_FORMAT, GST_TIME_ARGS (res), GST_TIME_ARGS (pts));
  return res;
}

guint64
mpegts_packetizer_ts_to_offset (MpegTSPacketizer2 * packetizer, GstClockTime ts)
{
  MpegTSPacketizerPrivate *priv = packetizer->priv;
  guint64 res;

  if (!packetizer->calculate_offset || packetizer->priv->first_pcr == -1)
    return -1;

  GST_DEBUG ("ts(pcr) %" G_GUINT64_FORMAT " first_pcr:%" G_GUINT64_FORMAT,
      GSTTIME_TO_MPEGTIME (ts), priv->first_pcr);

  /* Convert ts to PCRTIME */
  res = gst_util_uint64_scale (GSTTIME_TO_PCRTIME (ts),
      priv->last_offset - priv->first_offset, priv->last_pcr - priv->first_pcr);
  res += priv->first_offset + priv->refoffset;

  GST_DEBUG ("Returning offset %" G_GUINT64_FORMAT " for ts %" GST_TIME_FORMAT,
      res, GST_TIME_ARGS (ts));

  return res;
}

void
mpegts_packetizer_set_reference_offset (MpegTSPacketizer2 * packetizer,
    guint64 refoffset)
{
  GST_DEBUG ("Setting reference offset to %" G_GUINT64_FORMAT, refoffset);

  packetizer->priv->refoffset = refoffset;
}<|MERGE_RESOLUTION|>--- conflicted
+++ resolved
@@ -2474,20 +2474,15 @@
   if (packet->pid == 0x14) {
     table_id = data[0];
     section->section_length = GST_READ_UINT24_BE (data) & 0x000FFF;
-<<<<<<< HEAD
+    if (data - packet->bufmap.data + section->section_length + 3 >
+        packet->bufmap.size) {
+      GST_WARNING ("PID %dd PSI section length extends past the end "
+          "of the buffer", packet->pid);
+      goto out;
+    }
     section->buffer =
         gst_buffer_copy_region (packet->buffer, GST_BUFFER_COPY_ALL,
         data - packet->bufmap.data, section->section_length + 3);
-=======
-    if (data - GST_BUFFER_DATA (packet->buffer) + section->section_length + 3 >
-        GST_BUFFER_SIZE (packet->buffer)) {
-      GST_WARNING ("PID %dd PSI section length extends past the end "
-          "of the buffer", packet->pid);
-      goto out;
-    }
-    section->buffer = gst_buffer_create_sub (packet->buffer,
-        data - GST_BUFFER_DATA (packet->buffer), section->section_length + 3);
->>>>>>> d84d9894
     section->table_id = table_id;
     section->complete = TRUE;
     res = TRUE;
