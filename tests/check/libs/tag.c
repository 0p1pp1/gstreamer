/* GStreamer
 *
 * unit tests for the tag support library
 *
 * Copyright (C) 2006-2011 Tim-Philipp Müller <tim centricular net>
 *
 * This library is free software; you can redistribute it and/or
 * modify it under the terms of the GNU Library General Public
 * License as published by the Free Software Foundation; either
 * version 2 of the License, or (at your option) any later version.
 *
 * This library is distributed in the hope that it will be useful,
 * but WITHOUT ANY WARRANTY; without even the implied warranty of
 * MERCHANTABILITY or FITNESS FOR A PARTICULAR PURPOSE.  See the GNU
 * Library General Public License for more details.
 *
 * You should have received a copy of the GNU Library General Public
 * License along with this library; if not, write to the
 * Free Software Foundation, Inc., 59 Temple Place - Suite 330,
 * Boston, MA 02111-1307, USA.
 */

#ifdef HAVE_CONFIG_H
#include "config.h"
#endif

#include <gst/check/gstcheck.h>

#include <gst/tag/tag.h>
#include <gst/base/gstbytewriter.h>
#include <string.h>
#include <locale.h>

GST_START_TEST (test_parse_extended_comment)
{
  gchar *key, *val, *lang;

  /* first check the g_return_val_if_fail conditions */
  ASSERT_CRITICAL (gst_tag_parse_extended_comment (NULL, NULL, NULL, NULL,
          FALSE));
  ASSERT_CRITICAL (gst_tag_parse_extended_comment ("\377\000", NULL, NULL, NULL,
          FALSE));

  key = val = lang = NULL;
  fail_unless (gst_tag_parse_extended_comment ("a=b", &key, &lang, &val,
          FALSE) == TRUE);
  fail_unless (key != NULL);
  fail_unless (lang == NULL);
  fail_unless (val != NULL);
  fail_unless_equals_string (key, "a");
  fail_unless_equals_string (val, "b");
  g_free (key);
  g_free (lang);
  g_free (val);

  key = val = lang = NULL;
  fail_unless (gst_tag_parse_extended_comment ("a[l]=b", &key, &lang, &val,
          FALSE) == TRUE);
  fail_unless (key != NULL);
  fail_unless (lang != NULL);
  fail_unless (val != NULL);
  fail_unless_equals_string (key, "a");
  fail_unless_equals_string (lang, "l");
  fail_unless_equals_string (val, "b");
  g_free (key);
  g_free (lang);
  g_free (val);

  key = val = lang = NULL;
  fail_unless (gst_tag_parse_extended_comment ("foo=bar", &key, &lang, &val,
          FALSE) == TRUE);
  fail_unless (key != NULL);
  fail_unless (lang == NULL);
  fail_unless (val != NULL);
  fail_unless_equals_string (key, "foo");
  fail_unless_equals_string (val, "bar");
  g_free (key);
  g_free (lang);
  g_free (val);

  key = val = lang = NULL;
  fail_unless (gst_tag_parse_extended_comment ("foo[fr]=bar", &key, &lang, &val,
          FALSE) == TRUE);
  fail_unless (key != NULL);
  fail_unless (lang != NULL);
  fail_unless (val != NULL);
  fail_unless_equals_string (key, "foo");
  fail_unless_equals_string (lang, "fr");
  fail_unless_equals_string (val, "bar");
  g_free (key);
  g_free (lang);
  g_free (val);

  key = val = lang = NULL;
  fail_unless (gst_tag_parse_extended_comment ("foo=[fr]bar", &key, &lang, &val,
          FALSE) == TRUE);
  fail_unless (key != NULL);
  fail_unless (lang == NULL);
  fail_unless (val != NULL);
  fail_unless_equals_string (key, "foo");
  fail_unless_equals_string (val, "[fr]bar");
  g_free (key);
  g_free (lang);
  g_free (val);

  /* test NULL for output locations */
  fail_unless (gst_tag_parse_extended_comment ("foo[fr]=bar", NULL, NULL, NULL,
          FALSE) == TRUE);

  /* test strict mode (key must be specified) */
  fail_unless (gst_tag_parse_extended_comment ("foo[fr]=bar", NULL, NULL, NULL,
          TRUE) == TRUE);
  fail_unless (gst_tag_parse_extended_comment ("foo=bar", NULL, NULL, NULL,
          TRUE) == TRUE);
  fail_unless (gst_tag_parse_extended_comment ("foobar", NULL, NULL, NULL,
          TRUE) == FALSE);

  /* test non-strict mode (if there's no key, that's fine too) */
  fail_unless (gst_tag_parse_extended_comment ("foobar", NULL, NULL, NULL,
          FALSE) == TRUE);
  fail_unless (gst_tag_parse_extended_comment ("[fr]bar", NULL, NULL, NULL,
          FALSE) == TRUE);

  key = val = lang = NULL;
  fail_unless (gst_tag_parse_extended_comment ("[fr]bar", &key, &lang, &val,
          FALSE) == TRUE);
  fail_unless (key == NULL);
  fail_unless (lang == NULL);
  fail_unless (val != NULL);
  fail_unless_equals_string (val, "[fr]bar");
  g_free (key);
  g_free (lang);
  g_free (val);
}

GST_END_TEST;

#define ASSERT_TAG_LIST_HAS_STRING(list,field,string)                      \
  {                                                                        \
    gboolean got_match = FALSE;                                            \
    guint i, size;                                                         \
                                                                           \
    fail_unless (gst_tag_list_get_tag_size (list,field) > 0);              \
    size = gst_tag_list_get_tag_size (list,field);                         \
    for (i = 0; i < size; ++i) {                                           \
      gchar *___s = NULL;                                                  \
                                                                           \
      fail_unless (gst_tag_list_get_string_index (list, field, i, &___s)); \
      fail_unless (___s != NULL);                                          \
      if (g_str_equal (___s, string)) {                                    \
        got_match = TRUE;                                                  \
        g_free (___s);                                                     \
        break;                                                             \
      }                                                                    \
      g_free (___s);                                                       \
    }                                                                      \
    fail_unless (got_match);                                               \
  }

#define ASSERT_TAG_LIST_HAS_UINT(list,field,num)                           \
  {                                                                        \
    guint ___n;                                                            \
                                                                           \
    fail_unless (gst_tag_list_get_tag_size (list,field) > 0);              \
    fail_unless (gst_tag_list_get_tag_size (list,field) == 1);             \
    fail_unless (gst_tag_list_get_uint_index (list, field, 0, &___n));     \
    fail_unless_equals_int (___n, num);                                    \
  }

#define MATCH_DOUBLE(p1, p2) ((p1 < p2 + 1e-6) && (p2 < p1 + 1e-6))
#define ASSERT_TAG_LIST_HAS_DOUBLE(list,field,d)                           \
  {                                                                        \
    gdouble ___d;                                                          \
                                                                           \
    fail_unless (gst_tag_list_get_tag_size (list,field) > 0);              \
    fail_unless (gst_tag_list_get_tag_size (list,field) == 1);             \
    fail_unless (gst_tag_list_get_double_index (list, field, 0, &___d));   \
    fail_unless (MATCH_DOUBLE (d, ___d),                                   \
        "%f does not match expected %f", ___d, d);                         \
  }

GST_START_TEST (test_musicbrainz_tag_registration)
{
  GstTagList *list;

  gst_tag_register_musicbrainz_tags ();

  list = gst_tag_list_new_empty ();

  /* musicbrainz tags aren't registered yet */
  gst_vorbis_tag_add (list, "MUSICBRAINZ_TRACKID", "123456");
  gst_vorbis_tag_add (list, "MUSICBRAINZ_ARTISTID", "234567");
  gst_vorbis_tag_add (list, "MUSICBRAINZ_ALBUMID", "345678");
  gst_vorbis_tag_add (list, "MUSICBRAINZ_ALBUMARTISTID", "4567890");
  gst_vorbis_tag_add (list, "MUSICBRAINZ_TRMID", "5678901");
  /* MUSICBRAINZ_SORTNAME = GST_TAG_ARTIST_SORTNAME now */
  gst_vorbis_tag_add (list, "MUSICBRAINZ_SORTNAME", "Five, 678901");

  ASSERT_TAG_LIST_HAS_STRING (list, GST_TAG_MUSICBRAINZ_TRACKID, "123456");
  ASSERT_TAG_LIST_HAS_STRING (list, GST_TAG_MUSICBRAINZ_ARTISTID, "234567");
  ASSERT_TAG_LIST_HAS_STRING (list, GST_TAG_MUSICBRAINZ_ALBUMID, "345678");
  ASSERT_TAG_LIST_HAS_STRING (list, GST_TAG_MUSICBRAINZ_ALBUMARTISTID,
      "4567890");
  ASSERT_TAG_LIST_HAS_STRING (list, GST_TAG_MUSICBRAINZ_TRMID, "5678901");
  ASSERT_TAG_LIST_HAS_STRING (list, GST_TAG_ARTIST_SORTNAME, "Five, 678901");

  gst_tag_list_free (list);
}

GST_END_TEST;

/* is there an easier way to compare two structures / tagslists? */
static gboolean
taglists_are_equal (const GstTagList * list_1, const GstTagList * list_2)
{
  GstCaps *c_list_1 = gst_caps_new_empty ();
  GstCaps *c_list_2 = gst_caps_new_empty ();
  gboolean ret;

  gst_caps_append_structure (c_list_1,
      gst_structure_copy ((GstStructure *) list_1));
  gst_caps_append_structure (c_list_2,
      gst_structure_copy ((GstStructure *) list_2));

  ret = gst_caps_is_equal (c_list_2, c_list_1);

  gst_caps_unref (c_list_1);
  gst_caps_unref (c_list_2);

  return ret;
}

GST_START_TEST (test_vorbis_tags)
{
  GstTagList *list;

  list = gst_tag_list_new_empty ();

  /* NULL pointers aren't allowed */
  ASSERT_CRITICAL (gst_vorbis_tag_add (NULL, "key", "value"));
  ASSERT_CRITICAL (gst_vorbis_tag_add (list, NULL, "value"));
  ASSERT_CRITICAL (gst_vorbis_tag_add (list, "key", NULL));

  /* must be UTF-8 */
  ASSERT_CRITICAL (gst_vorbis_tag_add (list, "key", "v\377lue"));
  ASSERT_CRITICAL (gst_vorbis_tag_add (list, "k\377y", "value"));

  /* key can't have a '=' in it */
  ASSERT_CRITICAL (gst_vorbis_tag_add (list, "k=y", "value"));
  ASSERT_CRITICAL (gst_vorbis_tag_add (list, "key=", "value"));

  /* should be allowed in values though */
  gst_vorbis_tag_add (list, "keeey", "va=ue");

  /* add some tags */
  gst_vorbis_tag_add (list, "TITLE", "Too");
  gst_vorbis_tag_add (list, "ALBUM", "Aoo");
  gst_vorbis_tag_add (list, "ARTIST", "Alboo");
  gst_vorbis_tag_add (list, "PERFORMER", "Perfoo");
  gst_vorbis_tag_add (list, "COPYRIGHT", "Copyfoo");
  gst_vorbis_tag_add (list, "DESCRIPTION", "Descoo");
  gst_vorbis_tag_add (list, "LICENSE", "Licoo");
  gst_vorbis_tag_add (list, "LICENSE",
      "http://creativecommons.org/licenses/by/3.0/");
  gst_vorbis_tag_add (list, "LOCATION", "Bristol, UK");
  gst_vorbis_tag_add (list, "ORGANIZATION", "Orgoo");
  gst_vorbis_tag_add (list, "GENRE", "Goo");
  gst_vorbis_tag_add (list, "CONTACT", "Coo");
  gst_vorbis_tag_add (list, "COMMENT", "Stroodle is good");
  gst_vorbis_tag_add (list, "COMMENT", "Peroxysulfid stroodles the brain");

  gst_vorbis_tag_add (list, "TRACKNUMBER", "5");
  gst_vorbis_tag_add (list, "TRACKTOTAL", "77");
  gst_vorbis_tag_add (list, "DISCNUMBER", "1");
  gst_vorbis_tag_add (list, "DISCTOTAL", "2");
  gst_vorbis_tag_add (list, "DATE", "1954-12-31");

  ASSERT_TAG_LIST_HAS_STRING (list, GST_TAG_TITLE, "Too");
  ASSERT_TAG_LIST_HAS_STRING (list, GST_TAG_ALBUM, "Aoo");
  ASSERT_TAG_LIST_HAS_STRING (list, GST_TAG_ARTIST, "Alboo");
  ASSERT_TAG_LIST_HAS_STRING (list, GST_TAG_PERFORMER, "Perfoo");
  ASSERT_TAG_LIST_HAS_STRING (list, GST_TAG_COPYRIGHT, "Copyfoo");
  ASSERT_TAG_LIST_HAS_STRING (list, GST_TAG_DESCRIPTION, "Descoo");
  ASSERT_TAG_LIST_HAS_STRING (list, GST_TAG_LICENSE, "Licoo");
  ASSERT_TAG_LIST_HAS_STRING (list, GST_TAG_LICENSE_URI,
      "http://creativecommons.org/licenses/by/3.0/");
  ASSERT_TAG_LIST_HAS_STRING (list, GST_TAG_GEO_LOCATION_NAME, "Bristol, UK");
  ASSERT_TAG_LIST_HAS_STRING (list, GST_TAG_ORGANIZATION, "Orgoo");
  ASSERT_TAG_LIST_HAS_STRING (list, GST_TAG_GENRE, "Goo");
  ASSERT_TAG_LIST_HAS_STRING (list, GST_TAG_CONTACT, "Coo");
  ASSERT_TAG_LIST_HAS_STRING (list, GST_TAG_COMMENT,
      "Peroxysulfid stroodles the brain");
  ASSERT_TAG_LIST_HAS_STRING (list, GST_TAG_COMMENT, "Stroodle is good");
  ASSERT_TAG_LIST_HAS_UINT (list, GST_TAG_TRACK_NUMBER, 5);
  ASSERT_TAG_LIST_HAS_UINT (list, GST_TAG_TRACK_COUNT, 77);
  ASSERT_TAG_LIST_HAS_UINT (list, GST_TAG_ALBUM_VOLUME_NUMBER, 1);
  ASSERT_TAG_LIST_HAS_UINT (list, GST_TAG_ALBUM_VOLUME_COUNT, 2);

  {
    GDate *date = NULL;

    fail_unless (gst_tag_list_get_date (list, GST_TAG_DATE, &date));
    fail_unless (date != NULL);
    fail_unless (g_date_get_day (date) == 31);
    fail_unless (g_date_get_month (date) == G_DATE_DECEMBER);
    fail_unless (g_date_get_year (date) == 1954);

    g_date_free (date);
  }

  /* unknown vorbis comments should go into a GST_TAG_EXTENDED_COMMENT */
  gst_vorbis_tag_add (list, "CoEdSub_ID", "98172AF-973-10-B");
  ASSERT_TAG_LIST_HAS_STRING (list, GST_TAG_EXTENDED_COMMENT,
      "CoEdSub_ID=98172AF-973-10-B");
  gst_vorbis_tag_add (list, "RuBuWuHash", "1337BA42F91");
  ASSERT_TAG_LIST_HAS_STRING (list, GST_TAG_EXTENDED_COMMENT,
      "RuBuWuHash=1337BA42F91");

  gst_vorbis_tag_add (list, "REPLAYGAIN_REFERENCE_LOUDNESS", "89.");
  ASSERT_TAG_LIST_HAS_DOUBLE (list, GST_TAG_REFERENCE_LEVEL, 89.);
  gst_vorbis_tag_add (list, "REPLAYGAIN_TRACK_GAIN", "+12.36");
  ASSERT_TAG_LIST_HAS_DOUBLE (list, GST_TAG_TRACK_GAIN, +12.36);
  gst_vorbis_tag_add (list, "REPLAYGAIN_TRACK_PEAK", "0.96349");
  ASSERT_TAG_LIST_HAS_DOUBLE (list, GST_TAG_TRACK_PEAK, 0.96349);
  gst_vorbis_tag_add (list, "REPLAYGAIN_ALBUM_GAIN", "+10.12");
  ASSERT_TAG_LIST_HAS_DOUBLE (list, GST_TAG_ALBUM_GAIN, +10.12);
  /* now check that we can parse floating point numbers with any separator
   * (',' or '.') regardless of the current locale */
  gst_vorbis_tag_add (list, "REPLAYGAIN_ALBUM_PEAK", "0,98107");
  ASSERT_TAG_LIST_HAS_DOUBLE (list, GST_TAG_ALBUM_PEAK, 0.98107);
  gst_vorbis_tag_add (list, "LICENSE", "http://foo.com/license-1.html");

  /* make sure we can convert back and forth without loss */
  {
    GstTagList *new_list, *even_newer_list;
    GstBuffer *buf, *buf2;
    gchar *vendor_id = NULL;

    buf = gst_tag_list_to_vorbiscomment_buffer (list,
        (const guint8 *) "\003vorbis", 7, "libgstunittest");
    fail_unless (buf != NULL);
    new_list = gst_tag_list_from_vorbiscomment_buffer (buf,
        (const guint8 *) "\003vorbis", 7, &vendor_id);
    fail_unless (new_list != NULL);
    fail_unless (vendor_id != NULL);
    g_free (vendor_id);
    vendor_id = NULL;

    GST_LOG ("new_list = %" GST_PTR_FORMAT, new_list);
    fail_unless (taglists_are_equal (list, new_list));

    buf2 = gst_tag_list_to_vorbiscomment_buffer (new_list,
        (const guint8 *) "\003vorbis", 7, "libgstunittest");
    fail_unless (buf2 != NULL);
    even_newer_list = gst_tag_list_from_vorbiscomment_buffer (buf2,
        (const guint8 *) "\003vorbis", 7, &vendor_id);
    fail_unless (even_newer_list != NULL);
    fail_unless (vendor_id != NULL);
    g_free (vendor_id);
    vendor_id = NULL;

    GST_LOG ("even_newer_list = %" GST_PTR_FORMAT, even_newer_list);
    fail_unless (taglists_are_equal (new_list, even_newer_list));

    gst_tag_list_free (new_list);
    gst_tag_list_free (even_newer_list);
    gst_buffer_unref (buf);
    gst_buffer_unref (buf2);
  }

  /* there can only be one language per taglist ... */
  gst_tag_list_free (list);
  list = gst_tag_list_new_empty ();
  gst_vorbis_tag_add (list, "LANGUAGE", "fr");
  ASSERT_TAG_LIST_HAS_STRING (list, GST_TAG_LANGUAGE_CODE, "fr");

  gst_tag_list_free (list);
  list = gst_tag_list_new_empty ();
  gst_vorbis_tag_add (list, "LANGUAGE", "[fr]");
  ASSERT_TAG_LIST_HAS_STRING (list, GST_TAG_LANGUAGE_CODE, "fr");

  gst_tag_list_free (list);
  list = gst_tag_list_new_empty ();
  gst_vorbis_tag_add (list, "LANGUAGE", "French [fr]");
  ASSERT_TAG_LIST_HAS_STRING (list, GST_TAG_LANGUAGE_CODE, "fr");

  gst_tag_list_free (list);
  list = gst_tag_list_new_empty ();
  gst_vorbis_tag_add (list, "LANGUAGE", "[eng] English");
  ASSERT_TAG_LIST_HAS_STRING (list, GST_TAG_LANGUAGE_CODE, "eng");

  gst_tag_list_free (list);
  list = gst_tag_list_new_empty ();
  gst_vorbis_tag_add (list, "LANGUAGE", "eng");
  ASSERT_TAG_LIST_HAS_STRING (list, GST_TAG_LANGUAGE_CODE, "eng");

  gst_tag_list_free (list);
  list = gst_tag_list_new_empty ();
  gst_vorbis_tag_add (list, "LANGUAGE", "[eng]");
  ASSERT_TAG_LIST_HAS_STRING (list, GST_TAG_LANGUAGE_CODE, "eng");

  /* free-form *sigh* */
  gst_tag_list_free (list);
  list = gst_tag_list_new_empty ();
  gst_vorbis_tag_add (list, "LANGUAGE", "English");
  ASSERT_TAG_LIST_HAS_STRING (list, GST_TAG_LANGUAGE_CODE, "English");

  /* now, while we still have a taglist, test _to_vorbiscomment_buffer() */
  {
    GstBuffer *buf1, *buf2;
    guint8 *data1, *data2;
    gsize size1, size2;

    ASSERT_CRITICAL (gst_tag_list_to_vorbiscomment_buffer (NULL,
            (const guint8 *) "x", 1, "x"));

    buf1 = gst_tag_list_to_vorbiscomment_buffer (list, NULL, 0, NULL);
    fail_unless (buf1 != NULL);

    buf2 = gst_tag_list_to_vorbiscomment_buffer (list,
        (const guint8 *) "foo", 3, NULL);
    fail_unless (buf2 != NULL);

    data1 = gst_buffer_map (buf1, &size1, NULL, GST_MAP_READ);
    data2 = gst_buffer_map (buf2, &size2, NULL, GST_MAP_READ);

    fail_unless (memcmp (data1, data2 + 3, size1) == 0);

    gst_buffer_unmap (buf2, data2, size2);
    gst_buffer_unmap (buf1, data1, size1);

    gst_buffer_unref (buf1);
    gst_buffer_unref (buf2);
  }

  gst_tag_list_free (list);

  /* make sure gst_tag_list_from_vorbiscomment_buffer() works with an
   * empty ID (for Speex) */
  {
    const guint8 speex_comments_buf1[] = { 0x03, 0x00, 0x00, 0x00, 'f', 'o',
      'o', 0x00, 0x00, 0x00, 0x00
    };
    GstBuffer *buf;
    gchar *vendor = NULL;

    buf = gst_buffer_new ();
    gst_buffer_take_memory (buf, -1,
        gst_memory_new_wrapped (GST_MEMORY_FLAG_READONLY,
            (gpointer) speex_comments_buf1, NULL,
            sizeof (speex_comments_buf1), 0, sizeof (speex_comments_buf1)));

    /* make sure it doesn't memcmp over the end of the buffer */
    fail_unless (gst_tag_list_from_vorbiscomment_buffer (buf,
            (const guint8 *) "averylongstringbrownfoxjumpoverthefence", 39,
            &vendor) == NULL);
    fail_unless (vendor == NULL);

    /* make sure it bails out if the ID doesn't match */
    fail_unless (gst_tag_list_from_vorbiscomment_buffer (buf,
            (guint8 *) "short", 4, &vendor) == NULL);
    fail_unless (vendor == NULL);

    /* now read properly */
    list = gst_tag_list_from_vorbiscomment_buffer (buf, NULL, 0, &vendor);
    fail_unless (vendor != NULL);
    fail_unless_equals_string (vendor, "foo");
    fail_unless (list != NULL);
    fail_unless (gst_structure_n_fields ((GstStructure *) list) == 0);
    g_free (vendor);
    gst_tag_list_free (list);

    /* now again without vendor */
    list = gst_tag_list_from_vorbiscomment_buffer (buf, NULL, 0, NULL);
    fail_unless (list != NULL);
    fail_unless (gst_structure_n_fields ((GstStructure *) list) == 0);
    gst_tag_list_free (list);

    gst_buffer_unref (buf);
  }

  /* the same with an ID */
  {
    const guint8 vorbis_comments_buf[] = { 0x03, 'v', 'o', 'r', 'b', 'i', 's',
      0x03, 0x00, 0x00, 0x00, 'f', 'o', 'o', 0x01, 0x00, 0x00, 0x00,
      strlen ("ARTIST=foo bar"), 0x00, 0x00, 0x00, 'A', 'R', 'T', 'I', 'S',
      'T', '=', 'f', 'o', 'o', ' ', 'b', 'a', 'r'
    };
    GstBuffer *buf;
    gchar *vendor = NULL;

    buf = gst_buffer_new ();
    gst_buffer_take_memory (buf, -1,
        gst_memory_new_wrapped (GST_MEMORY_FLAG_READONLY,
            (gpointer) vorbis_comments_buf, NULL,
            sizeof (vorbis_comments_buf), 0, sizeof (vorbis_comments_buf)));

    /* make sure it doesn't memcmp over the end of the buffer */
    fail_unless (gst_tag_list_from_vorbiscomment_buffer (buf,
            (const guint8 *) "averylongstringbrownfoxjumpoverthefence", 39,
            &vendor) == NULL);
    fail_unless (vendor == NULL);

    /* make sure it bails out if the ID doesn't match */
    fail_unless (gst_tag_list_from_vorbiscomment_buffer (buf,
            (guint8 *) "short", 4, &vendor) == NULL);
    fail_unless (vendor == NULL);

    /* now read properly */
    list = gst_tag_list_from_vorbiscomment_buffer (buf,
        (guint8 *) "\003vorbis", 7, &vendor);
    fail_unless (vendor != NULL);
    fail_unless_equals_string (vendor, "foo");
    fail_unless (list != NULL);
    fail_unless (gst_structure_n_fields ((GstStructure *) list) == 1);
    ASSERT_TAG_LIST_HAS_STRING (list, GST_TAG_ARTIST, "foo bar");
    g_free (vendor);
    gst_tag_list_free (list);

    /* now again without vendor */
    list = gst_tag_list_from_vorbiscomment_buffer (buf,
        (guint8 *) "\003vorbis", 7, NULL);
    fail_unless (list != NULL);
    fail_unless (gst_structure_n_fields ((GstStructure *) list) == 1);
    ASSERT_TAG_LIST_HAS_STRING (list, GST_TAG_ARTIST, "foo bar");
    gst_tag_list_free (list);

    gst_buffer_unref (buf);
  }

  /* check date with time */
  {
    GDate *date = NULL;

    list = gst_tag_list_new_empty ();
    gst_vorbis_tag_add (list, "DATE", "2006-09-25 22:02:38");

    fail_unless (gst_tag_list_get_date_index (list, GST_TAG_DATE, 0, &date));
    fail_unless (date != NULL);
    fail_unless (g_date_get_day (date) == 25);
    fail_unless (g_date_get_month (date) == G_DATE_SEPTEMBER);
    fail_unless (g_date_get_year (date) == 2006);

    g_date_free (date);
    gst_tag_list_free (list);
  }

  /* check date with month/day of 00-00 */
  {
    GDate *date = NULL;

    list = gst_tag_list_new_empty ();
    gst_vorbis_tag_add (list, "DATE", "1992-00-00");

    fail_unless (gst_tag_list_get_date_index (list, GST_TAG_DATE, 0, &date));
    fail_unless (date != NULL);
    fail_unless (g_date_get_year (date) == 1992);

    g_date_free (date);
    gst_tag_list_free (list);
  }

  /* check date with valid month, but day of 00 */
  {
    GDate *date = NULL;

    list = gst_tag_list_new_empty ();
    gst_vorbis_tag_add (list, "DATE", "1992-05-00");

    fail_unless (gst_tag_list_get_date_index (list, GST_TAG_DATE, 0, &date));
    fail_unless (date != NULL);
    fail_unless (g_date_get_year (date) == 1992);
    fail_unless (g_date_get_month (date) == G_DATE_MAY);

    g_date_free (date);
    gst_tag_list_free (list);
  }
}

GST_END_TEST;

GST_START_TEST (test_id3_tags)
{
  guint i;

  fail_unless (gst_tag_id3_genre_count () > 0);

  for (i = 0; i < gst_tag_id3_genre_count (); ++i) {
    const gchar *genre;

    genre = gst_tag_id3_genre_get (i);
    GST_LOG ("genre: %s", genre);
    fail_unless (genre != NULL);
  }

  {
    /* TODO: GstTagList *gst_tag_list_new_from_id3v1 (const guint8 *data) */
  }

  /* gst_tag_from_id3_tag */
  fail_unless (gst_tag_from_id3_tag ("TALB") != NULL);
  ASSERT_CRITICAL (gst_tag_from_id3_tag (NULL));
  fail_unless (gst_tag_from_id3_tag ("R2D2") == NULL);
  fail_unless_equals_string (gst_tag_from_id3_tag ("WCOP"),
      GST_TAG_COPYRIGHT_URI);

  /* gst_tag_from_id3_user_tag */
  ASSERT_CRITICAL (gst_tag_from_id3_user_tag (NULL, "foo"));
  ASSERT_CRITICAL (gst_tag_from_id3_user_tag ("foo", NULL));
  fail_unless (gst_tag_from_id3_user_tag ("R2D2", "R2D2") == NULL);

  /* gst_tag_to_id3_tag */
  ASSERT_CRITICAL (gst_tag_to_id3_tag (NULL));
  fail_unless (gst_tag_to_id3_tag ("R2D2") == NULL);
  fail_unless (gst_tag_to_id3_tag (GST_TAG_ARTIST) != NULL);
  fail_unless_equals_string (gst_tag_to_id3_tag (GST_TAG_COPYRIGHT_URI),
      "WCOP");

  fail_unless (GST_TYPE_TAG_IMAGE_TYPE != 0);
  fail_unless (g_type_name (GST_TYPE_TAG_IMAGE_TYPE) != NULL);
}

GST_END_TEST;


GST_START_TEST (test_id3v1_utf8_tag)
{
  const guint8 id3v1[128] = {
    /* marker */
    'T', 'A', 'G',
    /* title (30 bytes) */
    'D', 0xc3, 0xad, 'v', 'k', 'a', ' ', 's',
    ' ', 'p', 'e', 'r', 'l', 'a', 'm', 'i',
    ' ', 'v', 'e', ' ', 'v', 'l', 'a', 's',
    'e', 'c', 'h', 0, 0, 0,
    /* artist (30 bytes) */
    'A', 'l', 'e', 0xc5, 0xa1, ' ', 'B', 'r', 'i', 'c', 'h', 't', 'a',
    0, 0, 0, 0, 0, 0, 0, 0, 0, 0, 0, 0, 0, 0, 0, 0, 0,
    /* album (30 bytes) */
    'B', 'e', 's', 't', ' ', 'o', 'f', ' ', '(', 'P', 'r', 'o', 's', 't',
    0xc4, 0x9b, ' ', 0xc3, 0xba, 0xc5, 0xbe, 'a', 's', 'n', 0xc3, 0xbd, ')',
    0, 0, 0,
    /* year (4 bytes) */
    '2', '0', '0', '0',
    /* comment (28 bytes) */
    '-', '-', '-', ' ', 0xc4, 0x8d, 'e', 's', 'k', 0xc3, 0xa9, ' ', 'p',
    0xc3, 0xad, 's', 'n', 'i', 0xc4, 0x8d, 'k', 'y', ' ', '-', '-', '-',
    0, 0,
    /* track number */
    0, 0,
    /* genre */
    0x11
  };
  GstTagList *tags;
  GDate *d;
  gchar *s;

  /* set this, to make sure UTF-8 strings are really interpreted properly
   * as UTF-8, regardless of the locale set */
  g_setenv ("GST_ID3V1_TAG_ENCODING", "WINDOWS-1250", TRUE);

  tags = gst_tag_list_new_from_id3v1 (id3v1);
  fail_unless (tags != NULL);

  GST_LOG ("Got tags: %" GST_PTR_FORMAT, tags);

  s = NULL;
  fail_unless (gst_tag_list_get_string (tags, GST_TAG_TITLE, &s));
  fail_unless (s != NULL);
  fail_unless_equals_string (s, "Dívka s perlami ve vlasech");
  g_free (s);

  s = NULL;
  fail_unless (gst_tag_list_get_string (tags, GST_TAG_ARTIST, &s));
  fail_unless (s != NULL);
  fail_unless_equals_string (s, "Aleš Brichta");
  g_free (s);

  s = NULL;
  fail_unless (gst_tag_list_get_string (tags, GST_TAG_ALBUM, &s));
  fail_unless (s != NULL);
  fail_unless_equals_string (s, "Best of (Prostě úžasný)");
  g_free (s);

  d = NULL;
  fail_unless (gst_tag_list_get_date (tags, GST_TAG_DATE, &d));
  fail_unless (d != NULL);
  fail_unless_equals_int (g_date_get_year (d), 2000);
  g_date_free (d);
  d = NULL;

  gst_tag_list_free (tags);

  g_unsetenv ("GST_ID3V1_TAG_ENCODING");
}

GST_END_TEST;

GST_START_TEST (test_language_utils)
{
  gchar **lang_codes, **c;

#define ASSERT_STRINGS_EQUAL fail_unless_equals_string

  lang_codes = gst_tag_get_language_codes ();
  fail_unless (lang_codes != NULL);
  fail_unless (*lang_codes != NULL);

  for (c = lang_codes; c != NULL && *c != NULL; ++c) {
    const gchar *lang_name, *c1, *c2t, *c2b;

    lang_name = gst_tag_get_language_name (*c);
    fail_unless (lang_name != NULL);
    fail_unless (g_utf8_validate (lang_name, -1, NULL));

    c1 = gst_tag_get_language_code_iso_639_1 (*c);
    fail_unless (c1 != NULL);
    fail_unless (g_utf8_validate (c1, -1, NULL));

    c2t = gst_tag_get_language_code_iso_639_2T (*c);
    fail_unless (c2t != NULL);
    fail_unless (g_utf8_validate (c2t, -1, NULL));

    c2b = gst_tag_get_language_code_iso_639_2B (*c);
    fail_unless (c2b != NULL);
    fail_unless (g_utf8_validate (c2b, -1, NULL));

    ASSERT_STRINGS_EQUAL (gst_tag_get_language_code_iso_639_1 (*c), *c);
    ASSERT_STRINGS_EQUAL (gst_tag_get_language_code_iso_639_1 (c2t), *c);
    ASSERT_STRINGS_EQUAL (gst_tag_get_language_code_iso_639_1 (c2b), *c);

    GST_DEBUG ("[%s] %s %s %s : %s\n", *c, c1, c2t, c2b, lang_name);

  }
  g_strfreev (lang_codes);

  fail_unless (gst_tag_get_language_name ("de") != NULL);
  fail_unless (gst_tag_get_language_name ("deu") != NULL);
  fail_unless (gst_tag_get_language_name ("ger") != NULL);
  fail_unless_equals_string (gst_tag_get_language_name ("deu"),
      gst_tag_get_language_name ("ger"));
  fail_unless_equals_string (gst_tag_get_language_name ("de"),
      gst_tag_get_language_name ("ger"));
  fail_unless (gst_tag_get_language_name ("de") !=
      gst_tag_get_language_name ("fr"));

  ASSERT_STRINGS_EQUAL (gst_tag_get_language_code ("deu"), "de");
  ASSERT_STRINGS_EQUAL (gst_tag_get_language_code ("de"), "de");
  ASSERT_STRINGS_EQUAL (gst_tag_get_language_code ("ger"), "de");

  ASSERT_STRINGS_EQUAL (gst_tag_get_language_code_iso_639_1 ("deu"), "de");
  ASSERT_STRINGS_EQUAL (gst_tag_get_language_code_iso_639_1 ("de"), "de");
  ASSERT_STRINGS_EQUAL (gst_tag_get_language_code_iso_639_1 ("ger"), "de");

  ASSERT_STRINGS_EQUAL (gst_tag_get_language_code_iso_639_2T ("de"), "deu");
  ASSERT_STRINGS_EQUAL (gst_tag_get_language_code_iso_639_2T ("deu"), "deu");
  ASSERT_STRINGS_EQUAL (gst_tag_get_language_code_iso_639_2T ("ger"), "deu");

  ASSERT_STRINGS_EQUAL (gst_tag_get_language_code_iso_639_2B ("de"), "ger");
  ASSERT_STRINGS_EQUAL (gst_tag_get_language_code_iso_639_2B ("deu"), "ger");
  ASSERT_STRINGS_EQUAL (gst_tag_get_language_code_iso_639_2B ("ger"), "ger");
}

GST_END_TEST;

#define SPECIFIC_L "http://creativecommons.org/licenses/by-nc-sa/2.5/scotland/"
#define GENERIC_L "http://creativecommons.org/licenses/by/1.0/"
#define DERIVED_L "http://creativecommons.org/licenses/sampling+/1.0/tw/"

GST_START_TEST (test_license_utils)
{
  GHashTable *ht;
  GError *err = NULL;
  gchar **liblicense_refs, **r;
  gchar **lrefs, **l;
  gchar *path, *data = NULL;
  gsize data_len;

  gst_debug_set_threshold_for_name ("tag-licenses", GST_LEVEL_NONE);

  /* test jurisdiction-specific license */
  fail_unless_equals_int (gst_tag_get_license_flags (SPECIFIC_L), 0x01010703);
  fail_unless_equals_string (gst_tag_get_license_nick (SPECIFIC_L),
      "CC BY-NC-SA 2.5 SCOTLAND");
  fail_unless_equals_string (gst_tag_get_license_version (SPECIFIC_L), "2.5");
  fail_unless_equals_string (gst_tag_get_license_jurisdiction (SPECIFIC_L),
      "scotland");

  g_setenv ("GST_TAG_LICENSE_TRANSLATIONS_LANG", "C", TRUE);
  fail_unless_equals_string (gst_tag_get_license_title (SPECIFIC_L),
      "Attribution-NonCommercial-ShareAlike");
  fail_unless (gst_tag_get_license_description (SPECIFIC_L) == NULL);

  /* test generic license */
  fail_unless_equals_int (gst_tag_get_license_flags (GENERIC_L), 0x01000307);
  fail_unless_equals_string (gst_tag_get_license_nick (GENERIC_L), "CC BY 1.0");
  fail_unless_equals_string (gst_tag_get_license_version (GENERIC_L), "1.0");
  fail_unless (gst_tag_get_license_jurisdiction (GENERIC_L) == NULL);

  g_setenv ("GST_TAG_LICENSE_TRANSLATIONS_LANG", "C", TRUE);
  fail_unless_equals_string (gst_tag_get_license_title (GENERIC_L),
      "Attribution");
  fail_unless_equals_string (gst_tag_get_license_description (GENERIC_L),
      "You must attribute the work in the manner specified by the author or licensor.");

#ifdef ENABLE_NLS
  g_setenv ("GST_TAG_LICENSE_TRANSLATIONS_LANG", "fr", TRUE);
  fail_unless_equals_string (gst_tag_get_license_title (GENERIC_L),
      "Paternité");
  fail_unless_equals_string (gst_tag_get_license_description (GENERIC_L),
      "L'offrant autorise les autres à reproduire, distribuer et communiquer cette création au public. En échange, les personnes qui acceptent ce contrat doivent citer le nom de l'auteur original.");
#endif

  /* test derived (for a certain jurisdiction) license */
  fail_unless_equals_int (gst_tag_get_license_flags (DERIVED_L), 0x0100030d);
  fail_unless_equals_string (gst_tag_get_license_nick (DERIVED_L),
      "CC SAMPLING+ 1.0 TW");
  fail_unless_equals_string (gst_tag_get_license_version (DERIVED_L), "1.0");
  fail_unless_equals_string (gst_tag_get_license_jurisdiction (DERIVED_L),
      "tw");

  g_setenv ("GST_TAG_LICENSE_TRANSLATIONS_LANG", "C", TRUE);
  fail_unless_equals_string (gst_tag_get_license_title (DERIVED_L),
      "Sampling Plus");
  fail_unless_equals_string (gst_tag_get_license_description (GENERIC_L),
      "You must attribute the work in the manner specified by the author or licensor.");

  /* test all we know about */
  lrefs = gst_tag_get_licenses ();
  fail_unless (lrefs != NULL);
  fail_unless (*lrefs != NULL);

  GST_INFO ("%d licenses", g_strv_length (lrefs));
  fail_unless (g_strv_length (lrefs) >= 376);

  ht = g_hash_table_new (g_str_hash, g_str_equal);

  for (l = lrefs; l != NULL && *l != NULL; ++l) {
    const gchar *ref, *nick, *title, *desc G_GNUC_UNUSED;

    ref = (const gchar *) *l;
    nick = gst_tag_get_license_nick (ref);
    title = gst_tag_get_license_title (ref);
    desc = gst_tag_get_license_description (ref);
    fail_unless (nick != NULL, "no nick for license '%s'", ref);
    fail_unless (title != NULL, "no title for license '%s'", ref);
    GST_LOG ("ref: %s [nick %s]", ref, (nick) ? nick : "none");
    GST_TRACE ("    %s : %s", title, (desc) ? desc : "(no description)");

    /* make sure the list contains no duplicates */
    fail_if (g_hash_table_lookup (ht, (gpointer) ref) != NULL);
    g_hash_table_insert (ht, (gpointer) ref, (gpointer) "meep");
  }
  g_hash_table_destroy (ht);

  /* trailing slash shouldn't make a difference */
  fail_unless_equals_int (gst_tag_get_license_flags
      ("http://creativecommons.org/licenses/by-nd/1.0/"),
      gst_tag_get_license_flags
      ("http://creativecommons.org/licenses/by-nd/1.0"));
  fail_unless_equals_string (gst_tag_get_license_nick
      ("http://creativecommons.org/licenses/by-nd/1.0/"),
      gst_tag_get_license_nick
      ("http://creativecommons.org/licenses/by-nd/1.0"));
  fail_unless_equals_int (gst_tag_get_license_flags
      ("http://creativecommons.org/licenses/by-nd/2.5/ca/"),
      gst_tag_get_license_flags
      ("http://creativecommons.org/licenses/by-nd/2.5/ca"));
  fail_unless_equals_string (gst_tag_get_license_nick
      ("http://creativecommons.org/licenses/by-nd/2.5/ca/"),
      gst_tag_get_license_nick
      ("http://creativecommons.org/licenses/by-nd/2.5/ca"));

  /* unknown licenses */
  fail_unless (gst_tag_get_license_nick
      ("http://creativecommons.org/licenses/by-nd/25/ca/") == NULL);
  fail_unless (gst_tag_get_license_flags
      ("http://creativecommons.org/licenses/by-nd/25/ca") == 0);
  fail_unless (gst_tag_get_license_jurisdiction
      ("http://creativecommons.org/licenses/by-nd/25/ca/") == NULL);
  fail_unless (gst_tag_get_license_jurisdiction
      ("http://creativecommons.org/licenses/by-nd/25/ca") == NULL);
  fail_unless (gst_tag_get_license_title
      ("http://creativecommons.org/licenses/by-nd/25/ca") == NULL);
  fail_unless (gst_tag_get_license_jurisdiction
      ("http://creativecommons.org/licenses/by-nd/25/ca") == NULL);

  /* unknown prefixes even */
  fail_unless (gst_tag_get_license_nick
      ("http://copycats.org/licenses/by-nd/2.5/ca/") == NULL);
  fail_unless (gst_tag_get_license_flags
      ("http://copycats.org/licenses/by-nd/2.5/ca") == 0);
  fail_unless (gst_tag_get_license_jurisdiction
      ("http://copycats.org/licenses/by-nd/2.5/ca/") == NULL);
  fail_unless (gst_tag_get_license_title
      ("http://copycats.org/licenses/by-nd/2.5/ca/") == NULL);
  fail_unless (gst_tag_get_license_description
      ("http://copycats.org/licenses/by-nd/2.5/ca/") == NULL);

  /* read list of liblicense refs from file */
  path = g_build_filename (GST_TEST_FILES_PATH, "license-uris", NULL);
  GST_LOG ("reading file '%s'", path);
  if (!g_file_get_contents (path, &data, &data_len, &err)) {
    g_error ("error loading test file: %s", err->message);
  }

  while (data_len > 0 && data[data_len - 1] == '\n') {
    data[--data_len] = '\0';
  }

  liblicense_refs = g_strsplit (data, "\n", -1);
  g_free (data);
  g_free (path);

  fail_unless (g_strv_length (lrefs) >= g_strv_length (liblicense_refs));

  for (r = liblicense_refs; r != NULL && *r != NULL; ++r) {
    GstTagLicenseFlags flags;
    const gchar *version, *nick, *jur;
    const gchar *ref = *r;

    GST_LOG ("liblicense ref: %s", ref);

    version = gst_tag_get_license_version (ref);
    if (strstr (ref, "publicdomain") != NULL)
      fail_unless (version == NULL);
    else
      fail_unless (version != NULL, "expected version for license %s", ref);

    flags = gst_tag_get_license_flags (ref);
    fail_unless (flags != 0, "expected non-zero flags for license %s", ref);

    nick = gst_tag_get_license_nick (ref);
    fail_unless (nick != NULL, "expected nick for license %s", ref);

    jur = gst_tag_get_license_jurisdiction (ref);
    if (g_str_has_suffix (ref, "de/")) {
      fail_unless_equals_string (jur, "de");
    } else if (g_str_has_suffix (ref, "scotland")) {
      fail_unless_equals_string (jur, "scotland");
    } else if (g_str_has_suffix (ref, ".0") || g_str_has_suffix (ref, ".1")) {
      fail_unless (jur == NULL);
    }
  }

  g_strfreev (liblicense_refs);
  g_strfreev (lrefs);
}

GST_END_TEST;

GST_START_TEST (test_xmp_formatting)
{
  GstTagList *list;
  GstBuffer *buf;
  const gchar *text;
  gsize len;

  /* test data */
  list = gst_tag_list_new (GST_TAG_TITLE, "test title",
      GST_TAG_DESCRIPTION, "test decription",
      GST_TAG_KEYWORDS, "keyword1", GST_TAG_KEYWORDS, "keyword2", NULL);

  buf = gst_tag_list_to_xmp_buffer (list, FALSE);
  fail_unless (buf != NULL);

  text = gst_buffer_map (buf, &len, NULL, GST_MAP_READ);

  /* check the content */
  fail_unless (g_strrstr_len (text, len, "<?xpacket begin") == text);
  fail_unless (g_strrstr_len (text, len, ">test title<") != NULL);
  fail_unless (g_strrstr_len (text, len, ">test decription<") != NULL);
  fail_unless (g_strrstr_len (text, len, ">keyword1<") != NULL);
  fail_unless (g_strrstr_len (text, len, ">keyword2<") != NULL);
  fail_unless (g_strrstr_len (text, len, "<?xpacket end") != NULL);
  gst_buffer_unmap (buf, (gpointer) text, len);

  gst_buffer_unref (buf);
  gst_tag_list_free (list);
}

GST_END_TEST;


GST_START_TEST (test_xmp_parsing)
{
  GstTagList *list;
  GstBuffer *buf;
  guint i, j, result_size;
  gchar *text;
  const gchar *xmp_header =
      "<?xpacket begin=\"\xEF\xBB\xBF\" id=\"W5M0MpCehiHzreSzNTczkc9d\"?>"
      "<x:xmpmeta xmlns:x=\"adobe:ns:meta/\" x:xmptk=\"GStreamer\">"
      "<rdf:RDF xmlns:rdf=\"http://www.w3.org/1999/02/22-rdf-syntax-ns#\" xmlns:dc=\"http://purl.org/dc/elements/1.1/\">";

  /* We used to write an extra trailing \n after the footer, keep compatibility
   * with our old generated media by checking that it still can be parsed */
  const gchar *xmp_footers[] = {
    "</rdf:RDF>" "</x:xmpmeta>" "<?xpacket end=\"r\"?>",
    "</rdf:RDF>" "</x:xmpmeta>" "<?xpacket end=\"r\"?>\n",
    NULL
  };

  struct
  {
    const gchar *xmp_data;
    gint result_size;
    gint result_test;
  } test_data[] = {
    {
    "", -1, -1}, {
    "<rdf:Description rdf:about=\"\" />", 0, -1}, {
    "<rdf:Description rdf:about=\"\"></rdf:Description>", 0, -1}, {
    "<rdf:Description    rdf:about=\"\"    ></rdf:Description>", 0, -1}, {
    "<rdf:Description rdf:about=\"\"><dc:description>test</dc:description></rdf:Description>",
          1, 0}, {
    "<rdf:Description rdf:about=\"\" dc:description=\"test\"></rdf:Description>",
          1, 0}, {
    NULL, -1, -1}
  };

  /* test data */
<<<<<<< HEAD
  i = 0;
  while (test_data[i].xmp_data) {
    gsize len;

    GST_DEBUG ("trying test-data %u", i);

    text = g_strconcat (xmp_header, test_data[i].xmp_data, xmp_footer, NULL);

    buf = gst_buffer_new ();
    len = strlen (text) + 1;
    gst_buffer_take_memory (buf, -1,
        gst_memory_new_wrapped (0, text, NULL, len, 0, len));

    list = gst_tag_list_from_xmp_buffer (buf);
    if (test_data[i].result_size >= 0) {
      fail_unless (list != NULL);

      result_size = gst_structure_n_fields ((GstStructure *) list);
      fail_unless (result_size == test_data[i].result_size);

      /* check the taglist content */
      switch (test_data[i].result_test) {
        case 0:
          ASSERT_TAG_LIST_HAS_STRING (list, "description", "test");
          break;
        default:
          break;
=======
  buf = gst_buffer_new ();

  j = 0;
  i = 0;
  while (xmp_footers[j]) {
    while (test_data[i].xmp_data) {
      GST_DEBUG ("trying test-data %u", i);

      text =
          g_strconcat (xmp_header, test_data[i].xmp_data, xmp_footers[j], NULL);
      GST_BUFFER_DATA (buf) = (guint8 *) text;
      GST_BUFFER_SIZE (buf) = strlen (text) + 1;

      list = gst_tag_list_from_xmp_buffer (buf);
      if (test_data[i].result_size >= 0) {
        fail_unless (list != NULL);

        result_size = gst_structure_n_fields ((GstStructure *) list);
        fail_unless (result_size == test_data[i].result_size);

        /* check the taglist content */
        switch (test_data[i].result_test) {
          case 0:
            ASSERT_TAG_LIST_HAS_STRING (list, "description", "test");
            break;
          default:
            break;
        }
>>>>>>> 08022bdd
      }
      if (list)
        gst_tag_list_free (list);

<<<<<<< HEAD
    gst_buffer_unref (buf);
    g_free (text);
    i++;
=======
      g_free (text);
      i++;
    }
    j++;
>>>>>>> 08022bdd
  }
}

GST_END_TEST;

static void
do_xmp_tag_serialization_deserialization (GstTagList * taglist,
    const gchar ** schemas)
{
  GstTagList *taglist2;
  GstBuffer *buf;

  buf = gst_tag_list_to_xmp_buffer_full (taglist, TRUE, schemas);
  taglist2 = gst_tag_list_from_xmp_buffer (buf);

  fail_unless (gst_tag_list_is_equal (taglist, taglist2));

  gst_buffer_unref (buf);
  gst_tag_list_free (taglist2);
}

static void
do_simple_xmp_tag_serialization_deserialization (const gchar * gsttag,
    GValue * value)
{
  GstTagList *taglist = gst_tag_list_new_empty ();

  gst_tag_list_add_value (taglist, GST_TAG_MERGE_REPLACE, gsttag, value);

  do_xmp_tag_serialization_deserialization (taglist, NULL);
  gst_tag_list_free (taglist);
}

GST_START_TEST (test_xmp_tags_serialization_deserialization)
{
  GValue value = { 0 };
  GDate *date;
  GstDateTime *datetime;

  gst_tag_register_musicbrainz_tags ();

  g_value_init (&value, G_TYPE_STRING);
  g_value_set_static_string (&value, "my string");
  do_simple_xmp_tag_serialization_deserialization (GST_TAG_ARTIST, &value);
  do_simple_xmp_tag_serialization_deserialization (GST_TAG_COPYRIGHT, &value);
  do_simple_xmp_tag_serialization_deserialization (GST_TAG_DESCRIPTION, &value);
  do_simple_xmp_tag_serialization_deserialization (GST_TAG_KEYWORDS, &value);
  do_simple_xmp_tag_serialization_deserialization (GST_TAG_TITLE, &value);
  do_simple_xmp_tag_serialization_deserialization (GST_TAG_VIDEO_CODEC, &value);
  do_simple_xmp_tag_serialization_deserialization (GST_TAG_GEO_LOCATION_COUNTRY,
      &value);
  do_simple_xmp_tag_serialization_deserialization (GST_TAG_GEO_LOCATION_CITY,
      &value);
  do_simple_xmp_tag_serialization_deserialization
      (GST_TAG_GEO_LOCATION_SUBLOCATION, &value);
  do_simple_xmp_tag_serialization_deserialization (GST_TAG_DEVICE_MANUFACTURER,
      &value);
  do_simple_xmp_tag_serialization_deserialization (GST_TAG_DEVICE_MODEL,
      &value);
  do_simple_xmp_tag_serialization_deserialization (GST_TAG_APPLICATION_NAME,
      &value);

  g_value_set_static_string (&value, "rotate-0");
  do_simple_xmp_tag_serialization_deserialization (GST_TAG_IMAGE_ORIENTATION,
      &value);
  g_value_set_static_string (&value, "flip-rotate-0");
  do_simple_xmp_tag_serialization_deserialization (GST_TAG_IMAGE_ORIENTATION,
      &value);
  g_value_set_static_string (&value, "rotate-180");
  do_simple_xmp_tag_serialization_deserialization (GST_TAG_IMAGE_ORIENTATION,
      &value);
  g_value_set_static_string (&value, "flip-rotate-180");
  do_simple_xmp_tag_serialization_deserialization (GST_TAG_IMAGE_ORIENTATION,
      &value);
  g_value_set_static_string (&value, "flip-rotate-270");
  do_simple_xmp_tag_serialization_deserialization (GST_TAG_IMAGE_ORIENTATION,
      &value);
  g_value_set_static_string (&value, "rotate-90");
  do_simple_xmp_tag_serialization_deserialization (GST_TAG_IMAGE_ORIENTATION,
      &value);
  g_value_set_static_string (&value, "flip-rotate-90");
  do_simple_xmp_tag_serialization_deserialization (GST_TAG_IMAGE_ORIENTATION,
      &value);
  g_value_set_static_string (&value, "rotate-270");
  do_simple_xmp_tag_serialization_deserialization (GST_TAG_IMAGE_ORIENTATION,
      &value);

  g_value_unset (&value);
  g_value_init (&value, G_TYPE_DOUBLE);

  g_value_set_double (&value, 0.0);
  do_simple_xmp_tag_serialization_deserialization
      (GST_TAG_GEO_LOCATION_LATITUDE, &value);
  do_simple_xmp_tag_serialization_deserialization
      (GST_TAG_GEO_LOCATION_LONGITUDE, &value);
  g_value_set_double (&value, 10.5);
  do_simple_xmp_tag_serialization_deserialization
      (GST_TAG_GEO_LOCATION_LATITUDE, &value);
  do_simple_xmp_tag_serialization_deserialization
      (GST_TAG_GEO_LOCATION_LONGITUDE, &value);
  g_value_set_double (&value, -32.375);
  do_simple_xmp_tag_serialization_deserialization
      (GST_TAG_GEO_LOCATION_LATITUDE, &value);
  do_simple_xmp_tag_serialization_deserialization
      (GST_TAG_GEO_LOCATION_LONGITUDE, &value);

  g_value_set_double (&value, 0);
  do_simple_xmp_tag_serialization_deserialization
      (GST_TAG_GEO_LOCATION_ELEVATION, &value);
  g_value_set_double (&value, 100);
  do_simple_xmp_tag_serialization_deserialization
      (GST_TAG_GEO_LOCATION_ELEVATION, &value);
  g_value_set_double (&value, 500.25);
  do_simple_xmp_tag_serialization_deserialization
      (GST_TAG_GEO_LOCATION_ELEVATION, &value);
  g_value_set_double (&value, -12.75);
  do_simple_xmp_tag_serialization_deserialization
      (GST_TAG_GEO_LOCATION_ELEVATION, &value);

  g_value_set_double (&value, 0.0);
  do_simple_xmp_tag_serialization_deserialization
      (GST_TAG_GEO_LOCATION_MOVEMENT_SPEED, &value);
  g_value_set_double (&value, 10.0);
  do_simple_xmp_tag_serialization_deserialization
      (GST_TAG_GEO_LOCATION_MOVEMENT_SPEED, &value);
  g_value_set_double (&value, 786.125);
  do_simple_xmp_tag_serialization_deserialization
      (GST_TAG_GEO_LOCATION_MOVEMENT_SPEED, &value);
  g_value_set_double (&value, -2.5);
  do_simple_xmp_tag_serialization_deserialization
      (GST_TAG_GEO_LOCATION_MOVEMENT_SPEED, &value);

  g_value_set_double (&value, 0.0);
  do_simple_xmp_tag_serialization_deserialization
      (GST_TAG_GEO_LOCATION_MOVEMENT_DIRECTION, &value);
  g_value_set_double (&value, 180.0);
  do_simple_xmp_tag_serialization_deserialization
      (GST_TAG_GEO_LOCATION_MOVEMENT_DIRECTION, &value);
  g_value_set_double (&value, 359.99);
  do_simple_xmp_tag_serialization_deserialization
      (GST_TAG_GEO_LOCATION_MOVEMENT_DIRECTION, &value);

  g_value_set_double (&value, 0.0);
  do_simple_xmp_tag_serialization_deserialization
      (GST_TAG_GEO_LOCATION_CAPTURE_DIRECTION, &value);
  g_value_set_double (&value, 90.0);
  do_simple_xmp_tag_serialization_deserialization
      (GST_TAG_GEO_LOCATION_CAPTURE_DIRECTION, &value);
  g_value_set_double (&value, 359.99);
  do_simple_xmp_tag_serialization_deserialization
      (GST_TAG_GEO_LOCATION_CAPTURE_DIRECTION, &value);

  g_value_set_double (&value, 0.0);
  do_simple_xmp_tag_serialization_deserialization
      (GST_TAG_CAPTURING_EXPOSURE_COMPENSATION, &value);
  g_value_set_double (&value, 1.0);
  do_simple_xmp_tag_serialization_deserialization
      (GST_TAG_CAPTURING_EXPOSURE_COMPENSATION, &value);
  g_value_set_double (&value, -2.5);
  do_simple_xmp_tag_serialization_deserialization
      (GST_TAG_CAPTURING_EXPOSURE_COMPENSATION, &value);
  g_value_unset (&value);

  g_value_init (&value, GST_TYPE_DATE);
  date = g_date_new_dmy (22, 3, 2010);
  gst_value_set_date (&value, date);
  g_date_free (date);
  do_simple_xmp_tag_serialization_deserialization (GST_TAG_DATE, &value);
  g_value_unset (&value);

  g_value_init (&value, G_TYPE_UINT);
  g_value_set_uint (&value, 0);
  do_simple_xmp_tag_serialization_deserialization (GST_TAG_USER_RATING, &value);
  g_value_set_uint (&value, 100);
  do_simple_xmp_tag_serialization_deserialization (GST_TAG_USER_RATING, &value);
  g_value_set_uint (&value, 22);
  do_simple_xmp_tag_serialization_deserialization (GST_TAG_USER_RATING, &value);
  g_value_unset (&value);

  g_value_init (&value, GST_TYPE_DATE_TIME);
  datetime = gst_date_time_new (0, 2010, 6, 22, 12, 5, 10);
  g_value_set_boxed (&value, datetime);
  gst_date_time_unref (datetime);
  do_simple_xmp_tag_serialization_deserialization (GST_TAG_DATE_TIME, &value);
  datetime = gst_date_time_new (0, 2010, 6, 22, 12, 5, 10.000125);
  g_value_set_boxed (&value, datetime);
  gst_date_time_unref (datetime);
  do_simple_xmp_tag_serialization_deserialization (GST_TAG_DATE_TIME, &value);
  datetime = gst_date_time_new (0, 2010, 6, 22, 12, 5, 10.000001);
  g_value_set_boxed (&value, datetime);
  gst_date_time_unref (datetime);
  do_simple_xmp_tag_serialization_deserialization (GST_TAG_DATE_TIME, &value);
  datetime = gst_date_time_new (0, 2010, 6, 22, 12, 5, 10.123456);
  g_value_set_boxed (&value, datetime);
  gst_date_time_unref (datetime);
  do_simple_xmp_tag_serialization_deserialization (GST_TAG_DATE_TIME, &value);
  datetime = gst_date_time_new (-3, 2010, 6, 22, 12, 5, 10.123456);
  g_value_set_boxed (&value, datetime);
  gst_date_time_unref (datetime);
  do_simple_xmp_tag_serialization_deserialization (GST_TAG_DATE_TIME, &value);
  datetime = gst_date_time_new (5, 2010, 6, 22, 12, 5, 10.123456);
  g_value_set_boxed (&value, datetime);
  gst_date_time_unref (datetime);
  do_simple_xmp_tag_serialization_deserialization (GST_TAG_DATE_TIME, &value);
  datetime = gst_date_time_new_local_time (2010, 12, 2, 12, 5, 10.000043);
  g_value_set_boxed (&value, datetime);
  gst_date_time_unref (datetime);
  do_simple_xmp_tag_serialization_deserialization (GST_TAG_DATE_TIME, &value);
  g_value_unset (&value);
}

GST_END_TEST;


GST_START_TEST (test_xmp_compound_tags)
{
  const gchar *schemas[] = { "Iptc4xmpExt", NULL };
  GstTagList *taglist = gst_tag_list_new_empty ();

  gst_tag_list_add (taglist, GST_TAG_MERGE_APPEND, GST_TAG_KEYWORDS, "k1",
      GST_TAG_KEYWORDS, "k2", GST_TAG_TITLE, "title", GST_TAG_KEYWORDS, "k3",
      NULL);
  do_xmp_tag_serialization_deserialization (taglist, NULL);
  gst_tag_list_free (taglist);

  taglist = gst_tag_list_new_empty ();
  gst_tag_list_add (taglist, GST_TAG_MERGE_APPEND, GST_TAG_GEO_LOCATION_COUNTRY,
      "Brazil", GST_TAG_GEO_LOCATION_CITY, "Campina Grande", NULL);
  do_xmp_tag_serialization_deserialization (taglist, schemas);
  gst_tag_list_free (taglist);
}

GST_END_TEST;


GST_START_TEST (test_exif_parsing)
{
  GstTagList *taglist;
  GstBuffer *buf;
  GstByteWriter writer;
  const gchar *str = NULL;

  gst_byte_writer_init (&writer);

  /* write the IFD */
  /* 1 entry */
  gst_byte_writer_put_uint16_le (&writer, 1);

  /* copyright tag */
  /* tag id */
  gst_byte_writer_put_uint16_le (&writer, 0x8298);
  /* tag type */
  gst_byte_writer_put_uint16_le (&writer, 0x2);
  /* count */
  gst_byte_writer_put_uint32_le (&writer, strlen ("my copyright") + 1);
  /* offset */
  gst_byte_writer_put_uint32_le (&writer, 8 + 14);

  /* data */
  gst_byte_writer_put_string (&writer, "my copyright");

  buf = gst_byte_writer_reset_and_get_buffer (&writer);

  taglist = gst_tag_list_from_exif_buffer (buf, G_LITTLE_ENDIAN, 8);

  fail_unless (gst_tag_list_get_tag_size (taglist, GST_TAG_COPYRIGHT) == 1);
  gst_tag_list_peek_string_index (taglist, GST_TAG_COPYRIGHT, 0, &str);
  fail_unless_equals_string (str, "my copyright");

  gst_tag_list_free (taglist);
  gst_buffer_unref (buf);
}

GST_END_TEST;


static void
do_exif_tag_serialization_deserialization (GstTagList * taglist)
{
  GstTagList *taglist2;
  GstBuffer *buf;

  /* LE */
  buf = gst_tag_list_to_exif_buffer (taglist, G_LITTLE_ENDIAN, 0);
  GST_MEMDUMP ("Exif tag", GST_BUFFER_DATA (buf), GST_BUFFER_SIZE (buf));
  taglist2 = gst_tag_list_from_exif_buffer (buf, G_LITTLE_ENDIAN, 0);
  gst_buffer_unref (buf);

  fail_unless (gst_tag_list_is_equal (taglist, taglist2));
  gst_tag_list_free (taglist2);

  /* BE */
  buf = gst_tag_list_to_exif_buffer (taglist, G_BIG_ENDIAN, 0);
  GST_MEMDUMP ("Exif tag", GST_BUFFER_DATA (buf), GST_BUFFER_SIZE (buf));
  taglist2 = gst_tag_list_from_exif_buffer (buf, G_BIG_ENDIAN, 0);
  gst_buffer_unref (buf);

  fail_unless (gst_tag_list_is_equal (taglist, taglist2));
  gst_tag_list_free (taglist2);

  /* APP1 */
  buf = gst_tag_list_to_exif_buffer_with_tiff_header (taglist);
  taglist2 = gst_tag_list_from_exif_buffer_with_tiff_header (buf);
  gst_buffer_unref (buf);

  fail_unless (gst_tag_list_is_equal (taglist, taglist2));
  gst_tag_list_free (taglist2);
}

static void
do_simple_exif_tag_serialization_deserialization (const gchar * gsttag,
    GValue * value)
{
  GstTagList *taglist = gst_tag_list_new_empty ();

  gst_tag_list_add_value (taglist, GST_TAG_MERGE_REPLACE, gsttag, value);
  do_exif_tag_serialization_deserialization (taglist);

  gst_tag_list_free (taglist);
}

/*
 * Adds tags from multiple ifd tables and tries serializing them
 */
GST_START_TEST (test_exif_multiple_tags)
{
  GstTagList *taglist;
  GstDateTime *datetime;
  GValue value = { 0 };

  gst_tag_register_musicbrainz_tags ();

  taglist = gst_tag_list_new (GST_TAG_ARTIST, "artist",
      GST_TAG_DEVICE_MANUFACTURER, "make",
      GST_TAG_DEVICE_MODEL, "model", GST_TAG_GEO_LOCATION_LATITUDE, 45.5,
      GST_TAG_GEO_LOCATION_LONGITUDE, -10.25,
      GST_TAG_IMAGE_HORIZONTAL_PPI, 300.0,
      GST_TAG_IMAGE_VERTICAL_PPI, 300.0, NULL);

  g_value_init (&value, GST_TYPE_DATE_TIME);
  datetime = gst_date_time_new_local_time (2010, 6, 22, 12, 5, 10);
  g_value_set_boxed (&value, datetime);
  gst_date_time_unref (datetime);
  gst_tag_list_add_value (taglist, GST_TAG_MERGE_APPEND, GST_TAG_DATE_TIME,
      &value);
  g_value_unset (&value);

  do_exif_tag_serialization_deserialization (taglist);

  gst_tag_list_free (taglist);
}

GST_END_TEST;


GST_START_TEST (test_exif_tags_serialization_deserialization)
{
  GValue value = { 0 };
  GstDateTime *datetime = NULL;
  GstBuffer *buf = NULL;
  gint i;
  GstTagList *taglist;
  guint8 *data;

  gst_tag_register_musicbrainz_tags ();

  g_value_init (&value, G_TYPE_STRING);
  g_value_set_static_string (&value, "my string");
  do_simple_exif_tag_serialization_deserialization (GST_TAG_COPYRIGHT, &value);
  g_value_set_static_string (&value, "ty");
  do_simple_exif_tag_serialization_deserialization (GST_TAG_ARTIST, &value);
  g_value_set_static_string (&value, "Company Software 1.2b (info)");
  do_simple_exif_tag_serialization_deserialization (GST_TAG_APPLICATION_NAME,
      &value);

  /* non ascii chars */
  g_value_set_static_string (&value, "AaÄäEeËëIiÏïOoÖöUuÜü");
  do_simple_exif_tag_serialization_deserialization (GST_TAG_ARTIST, &value);
  g_value_set_static_string (&value, "Äë");
  do_simple_exif_tag_serialization_deserialization (GST_TAG_ARTIST, &value);

  /* image orientation tests */
  g_value_set_static_string (&value, "rotate-0");
  do_simple_exif_tag_serialization_deserialization (GST_TAG_IMAGE_ORIENTATION,
      &value);
  g_value_set_static_string (&value, "flip-rotate-0");
  do_simple_exif_tag_serialization_deserialization (GST_TAG_IMAGE_ORIENTATION,
      &value);
  g_value_set_static_string (&value, "rotate-180");
  do_simple_exif_tag_serialization_deserialization (GST_TAG_IMAGE_ORIENTATION,
      &value);
  g_value_set_static_string (&value, "flip-rotate-180");
  do_simple_exif_tag_serialization_deserialization (GST_TAG_IMAGE_ORIENTATION,
      &value);
  g_value_set_static_string (&value, "flip-rotate-270");
  do_simple_exif_tag_serialization_deserialization (GST_TAG_IMAGE_ORIENTATION,
      &value);
  g_value_set_static_string (&value, "rotate-90");
  do_simple_exif_tag_serialization_deserialization (GST_TAG_IMAGE_ORIENTATION,
      &value);
  g_value_set_static_string (&value, "flip-rotate-90");
  do_simple_exif_tag_serialization_deserialization (GST_TAG_IMAGE_ORIENTATION,
      &value);
  g_value_set_static_string (&value, "rotate-270");
  do_simple_exif_tag_serialization_deserialization (GST_TAG_IMAGE_ORIENTATION,
      &value);

  /* exposure program */
  g_value_set_static_string (&value, "undefined");
  do_simple_exif_tag_serialization_deserialization
      (GST_TAG_CAPTURING_EXPOSURE_PROGRAM, &value);
  g_value_set_static_string (&value, "manual");
  do_simple_exif_tag_serialization_deserialization
      (GST_TAG_CAPTURING_EXPOSURE_PROGRAM, &value);
  g_value_set_static_string (&value, "normal");
  do_simple_exif_tag_serialization_deserialization
      (GST_TAG_CAPTURING_EXPOSURE_PROGRAM, &value);
  g_value_set_static_string (&value, "aperture-priority");
  do_simple_exif_tag_serialization_deserialization
      (GST_TAG_CAPTURING_EXPOSURE_PROGRAM, &value);
  g_value_set_static_string (&value, "shutter-priority");
  do_simple_exif_tag_serialization_deserialization
      (GST_TAG_CAPTURING_EXPOSURE_PROGRAM, &value);
  g_value_set_static_string (&value, "creative");
  do_simple_exif_tag_serialization_deserialization
      (GST_TAG_CAPTURING_EXPOSURE_PROGRAM, &value);
  g_value_set_static_string (&value, "action");
  do_simple_exif_tag_serialization_deserialization
      (GST_TAG_CAPTURING_EXPOSURE_PROGRAM, &value);
  g_value_set_static_string (&value, "portrait");
  do_simple_exif_tag_serialization_deserialization
      (GST_TAG_CAPTURING_EXPOSURE_PROGRAM, &value);
  g_value_set_static_string (&value, "landscape");
  do_simple_exif_tag_serialization_deserialization
      (GST_TAG_CAPTURING_EXPOSURE_PROGRAM, &value);

  /* exposure mode */
  g_value_set_static_string (&value, "auto-exposure");
  do_simple_exif_tag_serialization_deserialization
      (GST_TAG_CAPTURING_EXPOSURE_MODE, &value);
  g_value_set_static_string (&value, "manual-exposure");
  do_simple_exif_tag_serialization_deserialization
      (GST_TAG_CAPTURING_EXPOSURE_MODE, &value);
  g_value_set_static_string (&value, "auto-bracket");
  do_simple_exif_tag_serialization_deserialization
      (GST_TAG_CAPTURING_EXPOSURE_MODE, &value);

  /* scene capture type */
  g_value_set_static_string (&value, "standard");
  do_simple_exif_tag_serialization_deserialization
      (GST_TAG_CAPTURING_SCENE_CAPTURE_TYPE, &value);
  g_value_set_static_string (&value, "portrait");
  do_simple_exif_tag_serialization_deserialization
      (GST_TAG_CAPTURING_SCENE_CAPTURE_TYPE, &value);
  g_value_set_static_string (&value, "landscape");
  do_simple_exif_tag_serialization_deserialization
      (GST_TAG_CAPTURING_SCENE_CAPTURE_TYPE, &value);
  g_value_set_static_string (&value, "night-scene");
  do_simple_exif_tag_serialization_deserialization
      (GST_TAG_CAPTURING_SCENE_CAPTURE_TYPE, &value);

  g_value_set_static_string (&value, "none");
  do_simple_exif_tag_serialization_deserialization
      (GST_TAG_CAPTURING_GAIN_ADJUSTMENT, &value);
  g_value_set_static_string (&value, "high-gain-up");
  do_simple_exif_tag_serialization_deserialization
      (GST_TAG_CAPTURING_GAIN_ADJUSTMENT, &value);
  g_value_set_static_string (&value, "low-gain-up");
  do_simple_exif_tag_serialization_deserialization
      (GST_TAG_CAPTURING_GAIN_ADJUSTMENT, &value);
  g_value_set_static_string (&value, "high-gain-down");
  do_simple_exif_tag_serialization_deserialization
      (GST_TAG_CAPTURING_GAIN_ADJUSTMENT, &value);
  g_value_set_static_string (&value, "low-gain-down");
  do_simple_exif_tag_serialization_deserialization
      (GST_TAG_CAPTURING_GAIN_ADJUSTMENT, &value);

  g_value_set_static_string (&value, "auto");
  do_simple_exif_tag_serialization_deserialization
      (GST_TAG_CAPTURING_WHITE_BALANCE, &value);
  g_value_set_static_string (&value, "manual");
  do_simple_exif_tag_serialization_deserialization
      (GST_TAG_CAPTURING_WHITE_BALANCE, &value);

  g_value_set_static_string (&value, "normal");
  do_simple_exif_tag_serialization_deserialization (GST_TAG_CAPTURING_CONTRAST,
      &value);
  g_value_set_static_string (&value, "hard");
  do_simple_exif_tag_serialization_deserialization (GST_TAG_CAPTURING_CONTRAST,
      &value);
  g_value_set_static_string (&value, "soft");
  do_simple_exif_tag_serialization_deserialization (GST_TAG_CAPTURING_CONTRAST,
      &value);

  g_value_set_static_string (&value, "normal");
  do_simple_exif_tag_serialization_deserialization
      (GST_TAG_CAPTURING_SATURATION, &value);
  g_value_set_static_string (&value, "low-saturation");
  do_simple_exif_tag_serialization_deserialization
      (GST_TAG_CAPTURING_SATURATION, &value);
  g_value_set_static_string (&value, "high-saturation");
  do_simple_exif_tag_serialization_deserialization
      (GST_TAG_CAPTURING_SATURATION, &value);

  g_value_set_static_string (&value, "normal");
  do_simple_exif_tag_serialization_deserialization (GST_TAG_CAPTURING_SHARPNESS,
      &value);
  g_value_set_static_string (&value, "hard");
  do_simple_exif_tag_serialization_deserialization (GST_TAG_CAPTURING_SHARPNESS,
      &value);
  g_value_set_static_string (&value, "soft");
  do_simple_exif_tag_serialization_deserialization (GST_TAG_CAPTURING_SHARPNESS,
      &value);

  g_value_set_static_string (&value, "unknown");
  do_simple_exif_tag_serialization_deserialization
      (GST_TAG_CAPTURING_METERING_MODE, &value);
  g_value_set_static_string (&value, "average");
  do_simple_exif_tag_serialization_deserialization
      (GST_TAG_CAPTURING_METERING_MODE, &value);
  g_value_set_static_string (&value, "center-weighted-average");
  do_simple_exif_tag_serialization_deserialization
      (GST_TAG_CAPTURING_METERING_MODE, &value);
  g_value_set_static_string (&value, "spot");
  do_simple_exif_tag_serialization_deserialization
      (GST_TAG_CAPTURING_METERING_MODE, &value);
  g_value_set_static_string (&value, "multi-spot");
  do_simple_exif_tag_serialization_deserialization
      (GST_TAG_CAPTURING_METERING_MODE, &value);
  g_value_set_static_string (&value, "pattern");
  do_simple_exif_tag_serialization_deserialization
      (GST_TAG_CAPTURING_METERING_MODE, &value);
  g_value_set_static_string (&value, "partial");
  do_simple_exif_tag_serialization_deserialization
      (GST_TAG_CAPTURING_METERING_MODE, &value);
  g_value_set_static_string (&value, "other");
  do_simple_exif_tag_serialization_deserialization
      (GST_TAG_CAPTURING_METERING_MODE, &value);

  g_value_set_static_string (&value, "dsc");
  do_simple_exif_tag_serialization_deserialization (GST_TAG_CAPTURING_SOURCE,
      &value);
  g_value_set_static_string (&value, "other");
  do_simple_exif_tag_serialization_deserialization (GST_TAG_CAPTURING_SOURCE,
      &value);
  g_value_set_static_string (&value, "transparent-scanner");
  do_simple_exif_tag_serialization_deserialization (GST_TAG_CAPTURING_SOURCE,
      &value);
  g_value_set_static_string (&value, "reflex-scanner");
  do_simple_exif_tag_serialization_deserialization (GST_TAG_CAPTURING_SOURCE,
      &value);
  g_value_unset (&value);

  g_value_init (&value, G_TYPE_DOUBLE);
  g_value_set_double (&value, 30.5);
  do_simple_exif_tag_serialization_deserialization
      (GST_TAG_GEO_LOCATION_LATITUDE, &value);
  g_value_set_double (&value, -12.125);
  do_simple_exif_tag_serialization_deserialization
      (GST_TAG_GEO_LOCATION_LATITUDE, &value);
  g_value_set_double (&value, 0);
  do_simple_exif_tag_serialization_deserialization
      (GST_TAG_GEO_LOCATION_LONGITUDE, &value);
  g_value_set_double (&value, 65.0);
  do_simple_exif_tag_serialization_deserialization
      (GST_TAG_GEO_LOCATION_LONGITUDE, &value);
  g_value_set_double (&value, -0.75);
  do_simple_exif_tag_serialization_deserialization
      (GST_TAG_GEO_LOCATION_LONGITUDE, &value);

  g_value_set_double (&value, 0.0);
  do_simple_exif_tag_serialization_deserialization
      (GST_TAG_GEO_LOCATION_CAPTURE_DIRECTION, &value);
  g_value_set_double (&value, 180.5);
  do_simple_exif_tag_serialization_deserialization
      (GST_TAG_GEO_LOCATION_CAPTURE_DIRECTION, &value);
  g_value_set_double (&value, 0.12345);
  do_simple_exif_tag_serialization_deserialization
      (GST_TAG_GEO_LOCATION_MOVEMENT_DIRECTION, &value);
  g_value_set_double (&value, 359.9);
  do_simple_exif_tag_serialization_deserialization
      (GST_TAG_GEO_LOCATION_MOVEMENT_DIRECTION, &value);

  g_value_set_double (&value, 0.0);
  do_simple_exif_tag_serialization_deserialization
      (GST_TAG_GEO_LOCATION_ELEVATION, &value);
  g_value_set_double (&value, 321.456);
  do_simple_exif_tag_serialization_deserialization
      (GST_TAG_GEO_LOCATION_ELEVATION, &value);
  g_value_set_double (&value, -12.56);
  do_simple_exif_tag_serialization_deserialization
      (GST_TAG_GEO_LOCATION_ELEVATION, &value);

  g_value_set_double (&value, 0);
  do_simple_exif_tag_serialization_deserialization
      (GST_TAG_GEO_LOCATION_MOVEMENT_SPEED, &value);
  g_value_set_double (&value, 100 / 3.6);
  do_simple_exif_tag_serialization_deserialization
      (GST_TAG_GEO_LOCATION_MOVEMENT_SPEED, &value);

  g_value_set_double (&value, 0);
  do_simple_exif_tag_serialization_deserialization
      (GST_TAG_GEO_LOCATION_HORIZONTAL_ERROR, &value);
  g_value_set_double (&value, 50.25);
  do_simple_exif_tag_serialization_deserialization
      (GST_TAG_GEO_LOCATION_HORIZONTAL_ERROR, &value);

  g_value_set_double (&value, 0);
  do_simple_exif_tag_serialization_deserialization
      (GST_TAG_CAPTURING_DIGITAL_ZOOM_RATIO, &value);
  g_value_set_double (&value, 2.5);
  do_simple_exif_tag_serialization_deserialization
      (GST_TAG_CAPTURING_DIGITAL_ZOOM_RATIO, &value);
  g_value_set_double (&value, 8.75);
  do_simple_exif_tag_serialization_deserialization
      (GST_TAG_CAPTURING_DIGITAL_ZOOM_RATIO, &value);

  g_value_set_double (&value, 20.0);
  do_simple_exif_tag_serialization_deserialization
      (GST_TAG_CAPTURING_FOCAL_LENGTH, &value);
  g_value_set_double (&value, 5.5);
  do_simple_exif_tag_serialization_deserialization
      (GST_TAG_CAPTURING_FOCAL_LENGTH, &value);

  g_value_set_double (&value, 16);
  do_simple_exif_tag_serialization_deserialization
      (GST_TAG_CAPTURING_FOCAL_RATIO, &value);
  g_value_set_double (&value, 2.7);
  do_simple_exif_tag_serialization_deserialization
      (GST_TAG_CAPTURING_FOCAL_LENGTH, &value);

  g_value_set_double (&value, 96.0);
  do_simple_exif_tag_serialization_deserialization
      (GST_TAG_IMAGE_HORIZONTAL_PPI, &value);
  g_value_set_double (&value, 300.0);
  do_simple_exif_tag_serialization_deserialization
      (GST_TAG_IMAGE_HORIZONTAL_PPI, &value);
  g_value_set_double (&value, 87.5);
  do_simple_exif_tag_serialization_deserialization
      (GST_TAG_IMAGE_VERTICAL_PPI, &value);
  g_value_set_double (&value, 600.0);
  do_simple_exif_tag_serialization_deserialization
      (GST_TAG_IMAGE_VERTICAL_PPI, &value);

  g_value_set_double (&value, 0.0);
  do_simple_exif_tag_serialization_deserialization
      (GST_TAG_CAPTURING_EXPOSURE_COMPENSATION, &value);
  g_value_set_double (&value, 1.0);
  do_simple_exif_tag_serialization_deserialization
      (GST_TAG_CAPTURING_EXPOSURE_COMPENSATION, &value);
  g_value_set_double (&value, -2.5);
  do_simple_exif_tag_serialization_deserialization
      (GST_TAG_CAPTURING_EXPOSURE_COMPENSATION, &value);
  g_value_unset (&value);

  g_value_init (&value, G_TYPE_INT);
  g_value_set_int (&value, 400);
  do_simple_exif_tag_serialization_deserialization
      (GST_TAG_CAPTURING_ISO_SPEED, &value);
  g_value_set_int (&value, 1600);
  do_simple_exif_tag_serialization_deserialization
      (GST_TAG_CAPTURING_ISO_SPEED, &value);
  g_value_unset (&value);

  g_value_init (&value, GST_TYPE_DATE_TIME);
  datetime = gst_date_time_new_local_time (2010, 6, 22, 12, 5, 10);
  g_value_set_boxed (&value, datetime);
  gst_date_time_unref (datetime);
  do_simple_exif_tag_serialization_deserialization (GST_TAG_DATE_TIME, &value);
  g_value_unset (&value);

  g_value_init (&value, GST_TYPE_BUFFER);
  buf = gst_buffer_new_and_alloc (1024);
  data = gst_buffer_map (buf, NULL, NULL, GST_MAP_WRITE);
  for (i = 0; i < 1024; i++)
    data[i] = i % 255;
  gst_buffer_unmap (buf, data, 1024);
  gst_value_set_buffer (&value, buf);
  gst_buffer_unref (buf);
  do_simple_exif_tag_serialization_deserialization (GST_TAG_APPLICATION_DATA,
      &value);
  g_value_unset (&value);

  g_value_init (&value, GST_TYPE_FRACTION);
  gst_value_set_fraction (&value, 1, 1);
  do_simple_exif_tag_serialization_deserialization
      (GST_TAG_CAPTURING_SHUTTER_SPEED, &value);
  gst_value_set_fraction (&value, 1, 30);
  do_simple_exif_tag_serialization_deserialization
      (GST_TAG_CAPTURING_SHUTTER_SPEED, &value);
  gst_value_set_fraction (&value, 1, 200);
  do_simple_exif_tag_serialization_deserialization
      (GST_TAG_CAPTURING_SHUTTER_SPEED, &value);
  gst_value_set_fraction (&value, 1, 8000);
  do_simple_exif_tag_serialization_deserialization
      (GST_TAG_CAPTURING_SHUTTER_SPEED, &value);
  g_value_unset (&value);

  /* flash is a little bit more tricky, because 2 tags are merged into 1 in
   * exif */
  taglist = gst_tag_list_new (GST_TAG_CAPTURING_FLASH_FIRED, FALSE,
      GST_TAG_CAPTURING_FLASH_MODE, "auto", NULL);
  do_exif_tag_serialization_deserialization (taglist);
  gst_tag_list_free (taglist);

  taglist = gst_tag_list_new (GST_TAG_CAPTURING_FLASH_FIRED, TRUE,
      GST_TAG_CAPTURING_FLASH_MODE, "auto", NULL);
  do_exif_tag_serialization_deserialization (taglist);
  gst_tag_list_free (taglist);

  taglist = gst_tag_list_new (GST_TAG_CAPTURING_FLASH_FIRED, FALSE,
      GST_TAG_CAPTURING_FLASH_MODE, "never", NULL);
  do_exif_tag_serialization_deserialization (taglist);
  gst_tag_list_free (taglist);

  taglist = gst_tag_list_new (GST_TAG_CAPTURING_FLASH_FIRED, TRUE,
      GST_TAG_CAPTURING_FLASH_MODE, "always", NULL);
  do_exif_tag_serialization_deserialization (taglist);
  gst_tag_list_free (taglist);
}

GST_END_TEST;

static Suite *
tag_suite (void)
{
  Suite *s = suite_create ("tag support library");
  TCase *tc_chain = tcase_create ("general");

  suite_add_tcase (s, tc_chain);
  tcase_add_test (tc_chain, test_musicbrainz_tag_registration);
  tcase_add_test (tc_chain, test_parse_extended_comment);
  tcase_add_test (tc_chain, test_vorbis_tags);
  tcase_add_test (tc_chain, test_id3_tags);
  tcase_add_test (tc_chain, test_id3v1_utf8_tag);
  tcase_add_test (tc_chain, test_language_utils);
  tcase_add_test (tc_chain, test_license_utils);
  tcase_add_test (tc_chain, test_xmp_formatting);
  tcase_add_test (tc_chain, test_xmp_parsing);
  tcase_add_test (tc_chain, test_xmp_tags_serialization_deserialization);
  tcase_add_test (tc_chain, test_xmp_compound_tags);
  tcase_add_test (tc_chain, test_exif_parsing);
  tcase_add_test (tc_chain, test_exif_tags_serialization_deserialization);
  tcase_add_test (tc_chain, test_exif_multiple_tags);
  return s;
}

int
main (int argc, char **argv)
{
  int nf;

  Suite *s = tag_suite ();
  SRunner *sr = srunner_create (s);

  gst_check_init (&argc, &argv);

  srunner_run_all (sr, CK_NORMAL);
  nf = srunner_ntests_failed (sr);
  srunner_free (sr);

  return nf;
}<|MERGE_RESOLUTION|>--- conflicted
+++ resolved
@@ -1020,47 +1020,21 @@
   };
 
   /* test data */
-<<<<<<< HEAD
-  i = 0;
-  while (test_data[i].xmp_data) {
-    gsize len;
-
-    GST_DEBUG ("trying test-data %u", i);
-
-    text = g_strconcat (xmp_header, test_data[i].xmp_data, xmp_footer, NULL);
-
-    buf = gst_buffer_new ();
-    len = strlen (text) + 1;
-    gst_buffer_take_memory (buf, -1,
-        gst_memory_new_wrapped (0, text, NULL, len, 0, len));
-
-    list = gst_tag_list_from_xmp_buffer (buf);
-    if (test_data[i].result_size >= 0) {
-      fail_unless (list != NULL);
-
-      result_size = gst_structure_n_fields ((GstStructure *) list);
-      fail_unless (result_size == test_data[i].result_size);
-
-      /* check the taglist content */
-      switch (test_data[i].result_test) {
-        case 0:
-          ASSERT_TAG_LIST_HAS_STRING (list, "description", "test");
-          break;
-        default:
-          break;
-=======
-  buf = gst_buffer_new ();
-
   j = 0;
   i = 0;
   while (xmp_footers[j]) {
     while (test_data[i].xmp_data) {
+      gsize len;
+
       GST_DEBUG ("trying test-data %u", i);
 
       text =
           g_strconcat (xmp_header, test_data[i].xmp_data, xmp_footers[j], NULL);
-      GST_BUFFER_DATA (buf) = (guint8 *) text;
-      GST_BUFFER_SIZE (buf) = strlen (text) + 1;
+
+      buf = gst_buffer_new ();
+      len = strlen (text) + 1;
+      gst_buffer_take_memory (buf, -1,
+          gst_memory_new_wrapped (0, text, NULL, len, 0, len));
 
       list = gst_tag_list_from_xmp_buffer (buf);
       if (test_data[i].result_size >= 0) {
@@ -1077,21 +1051,15 @@
           default:
             break;
         }
->>>>>>> 08022bdd
       }
       if (list)
         gst_tag_list_free (list);
 
-<<<<<<< HEAD
-    gst_buffer_unref (buf);
-    g_free (text);
-    i++;
-=======
+      gst_buffer_unref (buf);
       g_free (text);
       i++;
     }
     j++;
->>>>>>> 08022bdd
   }
 }
 
@@ -1376,7 +1344,6 @@
 
   /* LE */
   buf = gst_tag_list_to_exif_buffer (taglist, G_LITTLE_ENDIAN, 0);
-  GST_MEMDUMP ("Exif tag", GST_BUFFER_DATA (buf), GST_BUFFER_SIZE (buf));
   taglist2 = gst_tag_list_from_exif_buffer (buf, G_LITTLE_ENDIAN, 0);
   gst_buffer_unref (buf);
 
@@ -1385,7 +1352,6 @@
 
   /* BE */
   buf = gst_tag_list_to_exif_buffer (taglist, G_BIG_ENDIAN, 0);
-  GST_MEMDUMP ("Exif tag", GST_BUFFER_DATA (buf), GST_BUFFER_SIZE (buf));
   taglist2 = gst_tag_list_from_exif_buffer (buf, G_BIG_ENDIAN, 0);
   gst_buffer_unref (buf);
 
